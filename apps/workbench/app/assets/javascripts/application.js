// This is a manifest file that'll be compiled into application.js, which will include all the files
// listed below.
//
// Any JavaScript/Coffee file within this directory, lib/assets/javascripts, vendor/assets/javascripts,
// or vendor/assets/javascripts of plugins, if any, can be referenced here using a relative path.
//
// It's not advisable to add code directly here, but if you do, it'll appear at the bottom of the
// the compiled file.
//
// WARNING: THE FIRST BLANK LINE MARKS THE END OF WHAT'S TO BE PROCESSED, ANY BLANK LINE SHOULD
// GO AFTER THE REQUIRES BELOW.
//
//= require jquery
//= require jquery_ujs
//= require bootstrap
//= require bootstrap/dropdown
//= require bootstrap/tab
//= require bootstrap/tooltip
//= require bootstrap/popover
//= require bootstrap/collapse
//= require bootstrap/modal
//= require bootstrap/button
//= require bootstrap3-editable/bootstrap-editable
//= require bootstrap-tab-history
//= require wiselinks
<<<<<<< HEAD
//= require angular
=======
//= require raphael
//= require morris
//= require jquery.number.min
>>>>>>> 1f48e585
//= require_tree .

jQuery(function($){
    $(document).ajaxStart(function(){
      $('.modal-with-loading-spinner .spinner').show();
    }).ajaxStop(function(){
      $('.modal-with-loading-spinner .spinner').hide();
    });

    $('[data-toggle=tooltip]').tooltip();

    $('.expand-collapse-row').on('click', function(event) {
        var targets = $('#' + $(this).attr('data-id'));
        if (targets.css('display') == 'none') {
            $(this).addClass('icon-minus-sign');
            $(this).removeClass('icon-plus-sign');
        } else {
            $(this).addClass('icon-plus-sign');
            $(this).removeClass('icon-minus-sign');
        }
        targets.fadeToggle(200);
    });

    var ajaxCount = 0;

    $(document).
        on('ajax:send', function(e, xhr) {
            ajaxCount += 1;
            if (ajaxCount == 1) {
                $('.loading').fadeTo('fast', 1);
            }
        }).
        on('ajax:complete', function(e, status) {
            ajaxCount -= 1;
            if (ajaxCount == 0) {
                $('.loading').fadeOut('fast', 0);
            }
        }).
        on('ajaxSend', function(e, xhr) {
            // jQuery triggers 'ajaxSend' event when starting an ajax call, but
            // rails-generated ajax triggers generate 'ajax:send'.  Workbench
            // event listeners currently expect 'ajax:send', so trigger the
            // rails event in response to the jQuery one.
            $(document).trigger('ajax:send');
        }).
        on('ajaxComplete', function(e, xhr) {
            // See comment above about ajaxSend/ajax:send
            $(document).trigger('ajax:complete');
        }).
        on('click', '.removable-tag a', function(e) {
            var tag_span = $(this).parents('[data-tag-link-uuid]').eq(0)
            tag_span.fadeTo('fast', 0.2);
            $.ajax('/links/' + tag_span.attr('data-tag-link-uuid'),
                   {dataType: 'json',
                    type: 'POST',
                    data: { '_method': 'DELETE' },
                    context: tag_span}).
                done(function(data, status, jqxhr) {
                    this.remove();
                }).
                fail(function(jqxhr, status, error) {
                    this.addClass('label-danger').fadeTo('fast', '1');
                });
            return false;
        }).
        on('click', 'a.add-tag-button', function(e) {
            var jqxhr;
            var new_tag_uuid = 'new-tag-' + Math.random();
            var tag_head_uuid = $(this).parents('tr').attr('data-object-uuid');
            var new_tag = window.prompt("Add tag for collection "+
                                    tag_head_uuid,
                                    "");
            if (new_tag == null)
                return false;
            var new_tag_span =
                $('<span class="label label-info removable-tag"></span>').
                attr('data-tag-link-uuid', new_tag_uuid).
                text(new_tag).
                css('opacity', '0.2').
                append('&nbsp;<span class="removable-tag"><a title="Delete tag"><i class="fa fa-fw fa-trash-o"></i></a></span>');
            $(this).
                parent().
                find('>span').
                append(new_tag_span).
                append(' ');
            $.ajax($(this).attr('data-remote-href'),
                           {dataType: 'json',
                            type: $(this).attr('data-remote-method'),
                            data: {
                                'link[head_uuid]': tag_head_uuid,
                                'link[link_class]': 'tag',
                                'link[name]': new_tag
                            },
                            context: new_tag_span}).
                done(function(data, status, jqxhr) {
                    this.attr('data-tag-link-uuid', data.uuid).
                        fadeTo('fast', '1');
                }).
                fail(function(jqxhr, status, error) {
                    this.addClass('label-danger').fadeTo('fast', '1');
                });
            return false;
        });

    $(document).
        on('ajax:complete ready', function() {
            // See http://getbootstrap.com/javascript/#buttons
            $('.btn').button();
        }).
        on('ready ajax:complete', function() {
            $('[data-toggle~=tooltip]').tooltip({container:'body'});
        }).
        on('ready ajax:complete', function() {
            // This makes the dialog close on Esc key, obviously.
            $('.modal').attr('tabindex', '-1')
        });

    HeaderRowFixer = function(selector) {
        this.duplicateTheadTr = function() {
            $(selector).each(function() {
                var the_table = this;
                if ($('>tbody>tr:first>th', the_table).length > 0)
                    return;
                $('>tbody', the_table).
                    prepend($('>thead>tr', the_table).
                            clone().
                            css('opacity', 0));
            });
        }
        this.fixThead = function() {
            $(selector).each(function() {
                var widths = [];
                $('> tbody > tr:eq(1) > td', this).each( function(i,v){
                    widths.push($(v).width());
                });
                for(i=0;i<widths.length;i++) {
                    $('thead th:eq('+i+')', this).width(widths[i]);
                }
            });
        }
    }

    var fixer = new HeaderRowFixer('.table-fixed-header-row');
    fixer.duplicateTheadTr();
    fixer.fixThead();
    $(window).resize(function(){
        fixer.fixThead();
    });
    $(document).on('ajax:complete', function(e, status) {
        fixer.duplicateTheadTr();
        fixer.fixThead();
    });

    $(document).ready(function() {
        /* When wiselinks is initialized, selection.js is not working. Since we want to stop
           using selection.js in the near future, let's not initialize wiselinks for now. */

        // window.wiselinks = new Wiselinks();

        $(document).off('page:loading').on('page:loading', function(event, $target, render, url){
            $("#page-wrapper").fadeOut(200);
        });

        $(document).off('page:redirected').on('page:redirected', function(event, $target, render, url){
        });

        $(document).off('page:always').on('page:always', function(event, xhr, settings){
            $("#page-wrapper").fadeIn(200);
        });

        $(document).off('page:done').on('page:done', function(event, $target, status, url, data){
        });

        $(document).off('page:fail').on('page:fail', function(event, $target, status, url, error, code){
        });
    });

    $(document).on('click', '.compute-detail', function(e) {
        $(e.target).collapse('hide');
    });

    $(document).on('click', '.compute-node-summary', function(e) {
        $(e.target.href).collapse('toggle');
    });

    $(document).on('click', '.force-cache-reload', function(e) {
        history.replaceState( { nocache: true }, '' );
    });
});

window.addEventListener("DOMContentLoaded", function(e) {
    if(history.state) {
        if(history.state.nocache) {
            showLoadingModal();
            history.replaceState( {}, '' );
            location.reload(true);
        }
    }
});

function showLoadingModal() {
    $('#loading-modal').modal('show');
}

function hideLoadingModal() {
    $('#loading-modal').modal('hide');
}

function hasHTML5History() {
    return !!(window.history && window.history.pushState);
}<|MERGE_RESOLUTION|>--- conflicted
+++ resolved
@@ -23,13 +23,10 @@
 //= require bootstrap3-editable/bootstrap-editable
 //= require bootstrap-tab-history
 //= require wiselinks
-<<<<<<< HEAD
 //= require angular
-=======
 //= require raphael
 //= require morris
 //= require jquery.number.min
->>>>>>> 1f48e585
 //= require_tree .
 
 jQuery(function($){
