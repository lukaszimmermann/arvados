--- conflicted
+++ resolved
@@ -120,58 +120,20 @@
     self.response_body = file_enumerator opts
   end
 
+  def sharing_scopes
+    ["GET /arvados/v1/collections/#{@object.uuid}", "GET /arvados/v1/keep_services"]
+  end
+
   def search_scopes
-    ApiClientAuthorization.where(filters: [['scopes', '=', ["GET /arvados/v1/collections/#{@object.uuid}", "GET /arvados/v1/collections/#{@object.uuid}/"]]])
+    ApiClientAuthorization.where(filters: [['scopes', '=', sharing_scopes]])
   end
 
   def show
     return super if !@object
-<<<<<<< HEAD
-    @provenance = []
-    @output2job = {}
-    @output2colorindex = {}
-    @sourcedata = {params[:uuid] => {uuid: params[:uuid]}}
-    @protected = {}
-    @search_sharing = search_scopes.select { |s| s.scopes != ['all'] }
-
-    colorindex = -1
-    any_hope_left = true
-    while any_hope_left
-      any_hope_left = false
-      Job.where(output: @sourcedata.keys).sort_by { |a| a.finished_at || a.created_at }.reverse.each do |job|
-        if !@output2colorindex[job.output]
-          any_hope_left = true
-          @output2colorindex[job.output] = (colorindex += 1) % 10
-          @provenance << {job: job, output: job.output}
-          @sourcedata.delete job.output
-          @output2job[job.output] = job
-          job.dependencies.each do |new_source_data|
-            unless @output2colorindex[new_source_data]
-              @sourcedata[new_source_data] = {uuid: new_source_data}
-            end
-          end
-        end
-      end
-    end
-
-    Link.where(head_uuid: @sourcedata.keys | @output2job.keys).each do |link|
-      if link.link_class == 'resources' and link.name == 'wants'
-        @protected[link.head_uuid] = true
-        if link.tail_uuid == current_user.uuid
-          @is_persistent = true
-        end
-      end
-    end
-    Link.where(tail_uuid: @sourcedata.keys).each do |link|
-      if link.link_class == 'data_origin'
-        @sourcedata[link.tail_uuid][:data_origins] ||= []
-        @sourcedata[link.tail_uuid][:data_origins] << [link.name, link.head_uuid]
-=======
     if current_user
       jobs_with = lambda do |conds|
         Job.limit(RELATION_LIMIT).where(conds)
           .results.sort_by { |j| j.finished_at || j.created_at }
->>>>>>> d5823126
       end
       @output_of = jobs_with.call(output: @object.uuid)
       @log_of = jobs_with.call(log: @object.uuid)
@@ -188,6 +150,7 @@
         .where(head_uuid: @object.uuid, tail_uuid: current_user.uuid,
                link_class: 'resources', name: 'wants')
         .results.any?
+      @search_sharing = search_scopes.select { |s| s.scopes != ['all'] }
     end
     @prov_svg = ProvenanceHelper::create_provenance_graph(@object.provenance, "provenance_svg",
                                                           {:request => request,
@@ -209,7 +172,7 @@
   end
 
   def share
-    a = ApiClientAuthorization.create(scopes: ["GET /arvados/v1/collections/#{@object.uuid}", "GET /arvados/v1/collections/#{@object.uuid}/"])
+    a = ApiClientAuthorization.create(scopes: sharing_scopes)
     @search_sharing = search_scopes.select { |s| s.scopes != ['all'] }
     render 'sharing_popup'
   end
