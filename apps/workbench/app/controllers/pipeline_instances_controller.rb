--- conflicted
+++ resolved
@@ -300,15 +300,10 @@
             value = tv[:value]
           elsif tv[:default]
             value = tv[:default]
-<<<<<<< HEAD
-          end
-          if value
-=======
           else
             value = ''
           end
           if value.present?
->>>>>>> dd5deb94
             split = value.split '/'
             if CollectionsHelper.match(split[0])
               input_pdhs << split[0]
