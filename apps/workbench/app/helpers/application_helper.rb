module ApplicationHelper
  def current_user
    controller.current_user
  end

  def self.match_uuid(uuid)
    /^([0-9a-z]{5})-([0-9a-z]{5})-([0-9a-z]{15})$/.match(uuid.to_s)
  end

  def current_api_host
    Rails.configuration.arvados_v1_base.gsub /https?:\/\/|\/arvados\/v1/,''
  end

  def render_content_from_database(markup)
    raw RedCloth.new(markup).to_html
  end

  def human_readable_bytes_html(n)
    return h(n) unless n.is_a? Fixnum

    orders = {
      1 => "bytes",
      1024 => "KiB",
      (1024*1024) => "MiB",
      (1024*1024*1024) => "GiB",
      (1024*1024*1024*1024) => "TiB"
    }

    orders.each do |k, v|
      sig = (n.to_f/k)
      if sig >=1 and sig < 1024
        if v == 'bytes'
          return "%i #{v}" % sig
        else
          return "%0.1f #{v}" % sig
        end
      end
    end
    
    return h(n)
      #raw = n.to_s
    #cooked = ''
    #while raw.length > 3
    #  cooked = ',' + raw[-3..-1] + cooked
    #  raw = raw[0..-4]
    #end
    #cooked = raw + cooked
  end

  def resource_class_for_uuid(attrvalue, opts={})
    ArvadosBase::resource_class_for_uuid(attrvalue, opts)
  end

  def link_to_if_arvados_object(attrvalue, opts={}, style_opts={})
    if (resource_class = resource_class_for_uuid(attrvalue, opts))
      link_uuid = attrvalue.is_a?(ArvadosBase) ? attrvalue.uuid : attrvalue
      link_name = opts[:link_text]
      if !link_name
        link_name = link_uuid

        if opts[:friendly_name]
          if attrvalue.respond_to? :friendly_link_name
            link_name = attrvalue.friendly_link_name
          else
            begin
              link_name = resource_class.find(link_uuid).friendly_link_name
            rescue RuntimeError
              # If that lookup failed, the link will too. So don't make one.
              return attrvalue
            end
          end
        end
        if opts[:with_class_name]
          link_name = "#{resource_class.to_s}: #{link_name}"
        end
      end
      style_opts[:class] = (style_opts[:class] || '') + ' nowrap'
      link_to link_name, { controller: resource_class.to_s.tableize, action: 'show', id: link_uuid }, style_opts
    else
      attrvalue
    end
  end

  def render_editable_attribute(object, attr, attrvalue=nil, htmloptions={})
    attrvalue = object.send(attr) if attrvalue.nil?
    return attrvalue if !object.attribute_editable? attr

    input_type = 'text'
    case object.class.attribute_info[attr.to_sym].andand[:type]
    when 'text'
      input_type = 'textarea'
    when 'datetime'
      input_type = 'date'
    else
      input_type = 'text'
    end

    attrvalue = attrvalue.to_json if attrvalue.is_a? Hash or attrvalue.is_a? Array

    link_to attrvalue.to_s, '#', {
      "data-emptytext" => "none",
      "data-placement" => "bottom",
      "data-type" => input_type,
      "data-url" => url_for(action: "update", id: object.uuid, controller: object.class.to_s.pluralize.underscore),
      "data-title" => "Update #{attr.gsub '_', ' '}",
      "data-name" => attr,
      "data-pk" => "{id: \"#{object.uuid}\", key: \"#{object.class.to_s.underscore}\"}",
      :class => "editable"
    }.merge(htmloptions)
  end

  def render_editable_subattribute(object, attr, subattr, template, htmloptions={})
<<<<<<< HEAD
    attrvalue = object.send(attr)
    subattr.each do |k|
      if attrvalue and attrvalue.is_a? Hash
        attrvalue = attrvalue[k]
      else
        break
=======
    if object
      attrvalue = object.send(attr)
      subattr.each do |k|
        if attrvalue and attrvalue.is_a? Hash
          attrvalue = attrvalue[k]
        else
          break
        end
>>>>>>> bb45025e
      end
    end

    datatype = nil
    required = true
    if template
      #puts "Template is #{template.class} #{template.is_a? Hash} #{template}"
      if template.is_a? Hash
        if template[:output_of]
          return raw("<span class='label label-default'>#{template[:output_of]}</span>")
        end
        if template[:dataclass]
          dataclass = template[:dataclass]
        end
        if template[:optional] != nil
          required = (template[:optional] != "true")
        end
        if template[:required] != nil
          required = template[:required]
        end
      end
    end

<<<<<<< HEAD
    return attrvalue if !object.attribute_editable? attr

    if not dataclass
      rsc = template
      if template.is_a? Hash
        if template[:value]
          rsc = template[:value]
        elsif template[:default]
          rsc = template[:default]
        end
      end

=======
    rsc = template
    if template.is_a? Hash
      if template[:value]
        rsc = template[:value]
      elsif template[:default]
        rsc = template[:default]
      end
    end

    return link_to_if_arvados_object(rsc) if !object
    return link_to_if_arvados_object(attrvalue) if !object.attribute_editable? attr

    if dataclass
      begin
        dataclass = dataclass.constantize
      rescue NameError
      end
    else
>>>>>>> bb45025e
      dataclass = ArvadosBase.resource_class_for_uuid(rsc)
    end

    if dataclass && dataclass.is_a?(Class)
      datatype = 'select'
    elsif dataclass == 'number'
      datatype = 'number'
    else
      if template.is_a? Array
        # ?!?
      elsif template.is_a? String
        if /^\d+$/.match(template)
          datatype = 'number'
        else
          datatype = 'text'
        end
      end
    end

    id = "#{object.uuid}-#{subattr.join('-')}"
    dn = "[#{attr}]"
    subattr.each do |a|
      dn += "[#{a}]"
    end

    if attrvalue.is_a? String
      attrvalue = attrvalue.strip
    end

    if dataclass and dataclass.is_a? Class
      items = []
<<<<<<< HEAD
      items.append({name: attrvalue, uuid: attrvalue, type: dataclass.to_s})
=======
      if attrvalue and !attrvalue.empty?
        items.append({name: attrvalue, uuid: attrvalue, type: dataclass.to_s})
      end
>>>>>>> bb45025e
      #dataclass.where(uuid: attrvalue).each do |item|
      #  items.append({name: item.uuid, uuid: item.uuid, type: dataclass.to_s})
      #end
      dataclass.limit(10).each do |item|
        items.append({name: item.uuid, uuid: item.uuid, type: dataclass.to_s})
      end
    end

    lt = link_to attrvalue, '#', {
      "data-emptytext" => "none",
      "data-placement" => "bottom",
      "data-type" => datatype,
      "data-url" => url_for(action: "update", id: object.uuid, controller: object.class.to_s.pluralize.underscore),
<<<<<<< HEAD
      "data-title" => "Update #{subattr[-1].to_s.titleize}",
=======
      "data-title" => "Set value for #{subattr[-1].to_s}",
>>>>>>> bb45025e
      "data-name" => dn,
      "data-pk" => "{id: \"#{object.uuid}\", key: \"#{object.class.to_s.underscore}\"}",
      "data-showbuttons" => "false",
      "data-value" => attrvalue,
      :class => "editable #{'required' if required}",
      :id => id
    }.merge(htmloptions)

<<<<<<< HEAD
    lt += raw('<script>')
=======
    lt += raw("\n<script>")
>>>>>>> bb45025e
    
    if items and items.length > 0
      lt += raw("add_form_selection_sources(#{items.to_json});\n")
    end

    lt += raw("$('##{id}').editable({source: function() { return select_form_sources('#{dataclass}'); } });\n")

    lt += raw("</script>")

    lt 
  end
end<|MERGE_RESOLUTION|>--- conflicted
+++ resolved
@@ -110,14 +110,6 @@
   end
 
   def render_editable_subattribute(object, attr, subattr, template, htmloptions={})
-<<<<<<< HEAD
-    attrvalue = object.send(attr)
-    subattr.each do |k|
-      if attrvalue and attrvalue.is_a? Hash
-        attrvalue = attrvalue[k]
-      else
-        break
-=======
     if object
       attrvalue = object.send(attr)
       subattr.each do |k|
@@ -126,7 +118,6 @@
         else
           break
         end
->>>>>>> bb45025e
       end
     end
 
@@ -150,20 +141,6 @@
       end
     end
 
-<<<<<<< HEAD
-    return attrvalue if !object.attribute_editable? attr
-
-    if not dataclass
-      rsc = template
-      if template.is_a? Hash
-        if template[:value]
-          rsc = template[:value]
-        elsif template[:default]
-          rsc = template[:default]
-        end
-      end
-
-=======
     rsc = template
     if template.is_a? Hash
       if template[:value]
@@ -182,7 +159,6 @@
       rescue NameError
       end
     else
->>>>>>> bb45025e
       dataclass = ArvadosBase.resource_class_for_uuid(rsc)
     end
 
@@ -214,13 +190,9 @@
 
     if dataclass and dataclass.is_a? Class
       items = []
-<<<<<<< HEAD
-      items.append({name: attrvalue, uuid: attrvalue, type: dataclass.to_s})
-=======
       if attrvalue and !attrvalue.empty?
         items.append({name: attrvalue, uuid: attrvalue, type: dataclass.to_s})
       end
->>>>>>> bb45025e
       #dataclass.where(uuid: attrvalue).each do |item|
       #  items.append({name: item.uuid, uuid: item.uuid, type: dataclass.to_s})
       #end
@@ -234,11 +206,7 @@
       "data-placement" => "bottom",
       "data-type" => datatype,
       "data-url" => url_for(action: "update", id: object.uuid, controller: object.class.to_s.pluralize.underscore),
-<<<<<<< HEAD
-      "data-title" => "Update #{subattr[-1].to_s.titleize}",
-=======
       "data-title" => "Set value for #{subattr[-1].to_s}",
->>>>>>> bb45025e
       "data-name" => dn,
       "data-pk" => "{id: \"#{object.uuid}\", key: \"#{object.class.to_s.underscore}\"}",
       "data-showbuttons" => "false",
@@ -247,11 +215,7 @@
       :id => id
     }.merge(htmloptions)
 
-<<<<<<< HEAD
-    lt += raw('<script>')
-=======
     lt += raw("\n<script>")
->>>>>>> bb45025e
     
     if items and items.length > 0
       lt += raw("add_form_selection_sources(#{items.to_json});\n")
