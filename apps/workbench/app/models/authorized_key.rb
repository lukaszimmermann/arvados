--- conflicted
+++ resolved
@@ -3,11 +3,7 @@
     if attr.to_s == 'authorized_user_uuid'
       current_user and current_user.is_admin
     else
-<<<<<<< HEAD
-      super attr, *args
-=======
       super
->>>>>>> 20ffc967
     end
   end
 end