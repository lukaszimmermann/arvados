class User < ArvadosBase
  def initialize(*args)
    super(*args)
    @attribute_sortkey['first_name'] = '050'
    @attribute_sortkey['last_name'] = '051'
  end

  def self.current
    res = arvados_api_client.api self, '/current'
    arvados_api_client.unpack_api_response(res)
  end

  def self.system
    @@arvados_system_user ||= begin
                                res = arvados_api_client.api self, '/system'
                                arvados_api_client.unpack_api_response(res)
                              end
  end

  def full_name
    (self.first_name || "") + " " + (self.last_name || "")
  end

  def activate
    self.private_reload(arvados_api_client.api(self.class,
                                               "/#{self.uuid}/activate",
                                               {}))
  end

  def attributes_for_display
    super.reject { |k,v| %w(owner_uuid default_owner_uuid identity_url prefs).index k }
  end

 def attribute_editable? attr, *args
<<<<<<< HEAD
    (not (self.uuid.andand.match(/000000000000000$/) and self.is_admin)) and super(attr, *args)
=======
    (not (self.uuid.andand.match(/000000000000000$/) and self.is_admin)) and super
>>>>>>> 20ffc967
  end

  def friendly_link_name
    [self.first_name, self.last_name].compact.join ' '
  end

  def unsetup
    self.private_reload(arvados_api_client.api(self.class,
                                               "/#{self.uuid}/unsetup",
                                               {}))
  end

  def self.setup params
    arvados_api_client.api(self, "/setup", params)
  end

end<|MERGE_RESOLUTION|>--- conflicted
+++ resolved
@@ -32,11 +32,7 @@
   end
 
  def attribute_editable? attr, *args
-<<<<<<< HEAD
-    (not (self.uuid.andand.match(/000000000000000$/) and self.is_admin)) and super(attr, *args)
-=======
     (not (self.uuid.andand.match(/000000000000000$/) and self.is_admin)) and super
->>>>>>> 20ffc967
   end
 
   def friendly_link_name
