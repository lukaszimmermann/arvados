--- conflicted
+++ resolved
@@ -7,7 +7,6 @@
       </div>
 
       <div class="modal-body">
-<<<<<<< HEAD
         <div class="input-group">
           <% if params[:by_project] %>
             <div class="input-group-btn">
@@ -41,44 +40,6 @@
 	    <%= render partial: 'choose_rows', locals: {multiple: multiple} %>
 	  </div>
           <div class="col-sm-6 modal-dialog-preview-pane" style="height: 100%; overflow-y: scroll">
-=======
-        <nav class="navbar navbar-default breadcrumbs" role="navigation">
-          <ul class="nav navbar-nav navbar-left">
-            <li class="dropdown">
-            <%= render partial: "projects_tree_menu", locals: {
-                  :project_link_to => Proc.new do |pnode, &block|
-                    link_to "#", {"class" => "chooser-show-project", "data-project-uuid" => pnode[:object].uuid }, &block
-                   end,
-                  :top_button => Proc.new do %>
-                    <% link_to "#", {"class" => "chooser-show-project btn btn-xs btn-default pull-right" } do %>
-                      All <%= controller.model_class.class_for_display.pluralize.downcase %>
-                    <% end %>
-                  <% end %>
-             <% } %>
-            </li>
-            <li class="nav-separator">
-              <i class="fa fa-lg fa-angle-double-right"></i>
-            </li>
-            <li><p class="navbar-text" id="chooser-breadcrumb">All <%= controller.model_class.class_for_display.pluralize.downcase %></span></li>
-          </ul>
-          <div class="navbar-form navbar-right">
-            <input type="text" class="form-control filterable-control" placeholder="Search" data-filterable-target=".modal.arv-choose .selectable-container"/>
-          </div>
-        </nav>
-
-        <% preview_pane = (params[:preview_pane] != "false")
-           pane_col_class = preview_pane ? "col-sm-6" : "" %>
-        <div class="row" style="height: 20em">
-          <div class="<%= pane_col_class %> container-fluid arv-filterable-list selectable-container"
-               style="height: 100%; overflow-y: scroll"
-               data-infinite-scroller="#choose-scroll"
-               id="choose-scroll"
-               data-infinite-content-href="<%= @next_page_href %>">
-            <%= render partial: 'choose_rows', locals: {multiple: multiple} %>
-          </div>
-          <% if preview_pane %>
-          <div class="<%= pane_col_class %> modal-dialog-preview-pane" style="height: 100%; overflow-y: scroll">
->>>>>>> 589d2b59
           </div>
           <% end %>
         </div>
