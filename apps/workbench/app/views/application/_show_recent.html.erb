--- conflicted
+++ resolved
@@ -8,11 +8,8 @@
 
 <% attr_blacklist = ' created_at modified_at modified_by_user_uuid modified_by_client_uuid updated_at' %>
 
-<<<<<<< HEAD
-=======
 <%= render partial: "paging", locals: {results: @objects, object: @object} %>
 
->>>>>>> bb45025e
 <%= form_tag do |f| %>
 
 <table class="table table-condensed arv-index">
@@ -68,9 +65,6 @@
 
 <% end %>
 
-<<<<<<< HEAD
-=======
 <%= render partial: "paging", locals: {results: @objects, object: @object} %>
 
->>>>>>> bb45025e
 <% end %>