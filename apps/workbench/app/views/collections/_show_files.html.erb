--- conflicted
+++ resolved
@@ -1,7 +1,7 @@
 <% content_for :css do %>
 .file-list-inline-image {
   width: 50%;
-  height: auto; 
+  height: auto;
 }
 <% end %>
 
@@ -23,33 +23,6 @@
     </tr>
   </thead><tbody>
     <% if @object then @object.files.sort_by{|f|[f[0],f[1]]}.each do |file| %>
-<<<<<<< HEAD
-    <% file_path = "#{file[0]}/#{file[1]}" %>
-    <tr>
-      <td>
-        <% fp2 = file_path[2..-1] if file_path[0..1] == './' %>
-        <% fp2 ||= file_path %>
-<%= check_box_tag 'uuids[]', @object.uuid+file_path, false, {
-  :class => 'persistent-selection', 
-  :friendly_type => "File",
-  :friendly_name => "#{@object.uuid}/#{fp2}",
-  :href => "#{url_for controller: 'collections', action: 'show', id: @object.uuid }/#{file_path}" 
-      } %>
-      </td>
-      <td>
-        <%= file[0] %>
-      </td>
-
-      <td>
-        <%= link_to((if /\.(jpg|jpeg|gif|png|svg)$/i.match(file[1]) then
-                       image_tag "#{url_for @object}/#{file_path}", class: "file-list-inline-image"
-                     else
-                       file[1]
-                     end), 
-                    {controller: 'collections', action: 'show_file', uuid: @object.uuid, file: file_path, size: file[2], disposition: 'inline'}, 
-                    {title: file_path}) %>
-      </td>
-=======
       <% f0 = file[0] %>
       <% f0 = '' if f0 == '.' %>
       <% f0 = f0[2..-1] if f0[0..1] == './' %>
@@ -58,20 +31,25 @@
       <tr>
         <td>
           <%= check_box_tag 'uuids[]', @object.uuid+'/'+file_path, false, {
-                :class => 'persistent-selection', 
+                :class => 'persistent-selection',
                 :friendly_type => "File",
                 :friendly_name => "#{@object.uuid}/#{file_path}",
-                :href => "#{url_for controller: 'collections', action: 'show', id: @object.uuid }/#{file_path}" 
+                :href => "#{url_for controller: 'collections', action: 'show', id: @object.uuid }/#{file_path}"
               } %>
         </td>
         <td>
           <%= file[0] %>
         </td>
 
-        <td>
-          <%= link_to file[1], {controller: 'collections', action: 'show_file', uuid: @object.uuid, file: file_path, size: file[2], disposition: 'inline'}, {title: 'View in browser'} %>
-        </td>
->>>>>>> bb45025e
+      <td>
+        <%= link_to((if /\.(jpg|jpeg|gif|png|svg)$/i.match(file[1]) then
+                       image_tag "#{url_for @object}/#{file_path}", class: "file-list-inline-image"
+                     else
+                       file[1]
+                     end),
+                    {controller: 'collections', action: 'show_file', uuid: @object.uuid, file: file_path, size: file[2], disposition: 'inline'},
+                    {title: file_path}) %>
+      </td>
 
         <td style="text-align:right">
           <%= raw(human_readable_bytes_html(file[2])) %>
