<!DOCTYPE html>
<html>
<head>
  <meta charset="utf-8">
  <title>
    <% if content_for? :page_title %>
    <%= yield :page_title %> / <%= Rails.configuration.site_name %>
    <% else %>
    <%= Rails.configuration.site_name %>
    <% end %>
  </title>
  <meta name="viewport" content="width=device-width, initial-scale=1.0">
  <link rel="icon" href="/favicon.ico" type="image/x-icon">
  <link rel="shortcut icon" href="/favicon.ico" type="image/x-icon">
  <meta name="description" content="">
  <meta name="author" content="">
  <%= stylesheet_link_tag    "application", :media => "all" %>
  <%= javascript_include_tag "application" %>
  <%= csrf_meta_tags %>
  <%= yield :head %>
  <%= javascript_tag do %>
  <%= yield :js %>
  <% end %>
  <style>
    <%= yield :css %>
    body {
    min-height: 100%;
    height: 100%;
    }

    body > div.container-fluid {
    padding-top: 70px; /* 70px to make the container go all the way to the bottom of the navbar */
    }

    body > div.container-fluid > div.col-sm-9.col-sm-offset-3 {
    overflow: auto;
    }

    @media (max-width: 979px) { body { padding-top: 0; } }

    .navbar .nav li.nav-separator > span.glyphicon.glyphicon-arrow-right {
    padding-top: 1.25em;
    }

    @media (min-width: 768px) {
    .left-nav {
    position: fixed;
    }
    }
    @media (max-width: 767px) {
    .breadcrumbs {
    display: none;
    }
    }
  </style>
</head>
<body>

  <div class="navbar navbar-default navbar-fixed-top">
    <div class="container-fluid">
      <div class="navbar-header">
        <button type="button" class="navbar-toggle" data-toggle="collapse" data-target="#workbench-navbar.navbar-collapse">
          <span class="sr-only">Toggle navigation</span>
          <span class="icon-bar"></span>
          <span class="icon-bar"></span>
          <span class="icon-bar"></span>
        </button>
        <a class="navbar-brand" href="/"><%= Rails.configuration.site_name rescue Rails.application.class.parent_name %></a>
      </div>

      <div class="collapse navbar-collapse" id="workbench-navbar">
      <ul class="nav navbar-nav navbar-left breadcrumbs">
        <% if current_user %>
        <% if content_for?(:breadcrumbs) %>
          <%= yield(:breadcrumbs) %>
        <% else %>
          <li class="nav-separator"><span class="glyphicon glyphicon-arrow-right"></span></li>
          <li>
            <%= link_to(
                        controller.model_class.to_s.pluralize.underscore.gsub('_', ' '),
                        url_for({controller: params[:controller]})) %>
          </li>
          <% if params[:action] != 'index' %>
            <li class="nav-separator">
              <span class="glyphicon glyphicon-arrow-right"></span>
            </li>
            <li>
<<<<<<< HEAD
              <!-- <%= link_to controller.breadcrumb_page_name, request.fullpath %> -->
=======
>>>>>>> 2f91702d
              <%= link_to_if_arvados_object @object %>
            </li>
            <li style="padding: 14px 0 14px">
              <%= form_tag do |f| %>
                <%= render :partial => "selection_checkbox", :locals => {:object => @object} %>
              <% end %>
            </li>
          <% end %>
        <% end %>
        <% end %>
      </ul>

      <ul class="nav navbar-nav navbar-right">

        <li>
          <a><i class="rotating loading glyphicon glyphicon-refresh"></i></a>
        </li>

        <% if current_user %>
        <!-- XXX placeholder for this when search is implemented
        <li>
          <form class="navbar-form" role="search">
            <div class="input-group" style="width: 220px">
              <input type="text" class="form-control" placeholder="search">
              <span class="input-group-addon"><span class="glyphicon glyphicon-search"></span></span>
            </div>
          </form>
        </li>
        -->

        <li class="dropdown notification-menu">
          <a href="#" class="dropdown-toggle" data-toggle="dropdown" id="collections-menu">
            <span class="glyphicon glyphicon-paperclip"></span>
            <span class="badge" id="persistent-selection-count"></span>
            <span class="caret"></span>
          </a>
            <ul class="dropdown-menu" role="menu" id="persistent-selection-list">
              <%= form_tag '/actions' do %>
              <div id="selection-form-content"></div>
              <% end %>
          </ul>
        </li>

        <% if current_user.is_active %>
        <li class="dropdown notification-menu">
          <a href="#" class="dropdown-toggle" data-toggle="dropdown" id="notifications-menu">
            <span class="glyphicon glyphicon-envelope"></span>
            <span class="badge badge-alert notification-count"><%= @notification_count %></span>
            <span class="caret"></span>
          </a>
          <ul class="dropdown-menu" role="menu">
            <% if (@notifications || []).length > 0 %>
              <% @notifications.each_with_index do |n, i| %>
                <% if i > 0 %><li class="divider"></li><% end %>
                <li class="notification"><%= n.call(self) %></li>
              <% end %>
            <% else %>
              <li class="notification empty">No notifications.</li>
            <% end %>
          </ul>
        </li>
        <% end %>

        <li class="dropdown">
          <a href="#" class="dropdown-toggle" data-toggle="dropdown" id="user-menu">
            <span class="glyphicon glyphicon-user"></span><span class="caret"></span>
          </a>
          <ul class="dropdown-menu" role="menu">
            <li role="presentation" class="dropdown-header"><%= current_user.email %></li>
            <% if current_user.is_active %>
            <li role="presentation" class="divider"></li>
            <li role="presentation"><a href="/authorized_keys" role="menuitem">Manage ssh keys</a></li>
            <li role="presentation"><a href="/api_client_authorizations" role="menuitem">Manage API tokens</a></li>
            <li role="presentation" class="divider"></li>
            <% end %>
            <li role="presentation"><a href="<%= logout_path %>" role="menuitem">Log out</a></li>
          </ul>
        </li>
	<% else -%>
          <li><a href="<%= $arvados_api_client.arvados_login_url(return_to: root_url) %>">Log in</a></li>
	<% end -%>
      </ul>
      </div><!-- /.navbar-collapse -->
    </div><!-- /.container-fluid -->
  </div>

  <div class="container-fluid">
      <div class="col-sm-9 col-sm-offset-3">
        <div id="content" class="body-content">
          <%= yield %>
        </div>
      </div>
      <div class="col-sm-3 left-nav">
        <div class="arvados-nav-container">
        <% if current_user.andand.is_active %>
        <div class="well">
        <ul class="arvados-nav">
          <li class="<%= 'arvados-nav-active' if params[:action] == 'home' %>">
            <a href="/">Dashboard</a>
          </li>

          <% [['Data', [['collections', 'Collections (data files)'],
                        ['humans'],
                        ['traits'],
                        ['specimens'],
                        ['links']]],
              ['Activity', [['pipeline_instances', 'Recent pipeline instances'],
                            ['jobs', 'Recent jobs']]],
              ['Compute', [['pipeline_templates'],
                           ['repositories', 'Code repositories'],
                           ['virtual_machines']]],
              ['System', [['users'],
                         ['groups'],
                         ['nodes', 'Compute nodes'],
                         ['keep_disks']]]].each do |j| %>
            <li><%= j[0] %>
              <ul>
              <% j[1].each do |k| %>
                <% unless k[0] == 'users' and !current_user.andand.is_admin %>
                  <li class="<%= 'arvados-nav-active' if (params[:controller] == k[0] && params[:action] != 'home') %>">
                    <a href="/<%= k[0] %>">
                      <%= if k[1] then k[1] else k[0].capitalize.gsub('_', ' ') end %>
                    </a>
                  </li>
                <% end %>
              <% end %>
              </ul>
            </li>
          <% end %>

          <li>Help
            <ul>
              <li><%= link_to 'Tutorials and User guide', "#{Rails.configuration.arvados_docsite}/user", target: "_blank" %></li>
              <li><%= link_to 'API Reference', "#{Rails.configuration.arvados_docsite}/api", target: "_blank" %></li>
              <li><%= link_to 'SDK Reference', "#{Rails.configuration.arvados_docsite}/sdk", target: "_blank" %></li>
              <li><%= link_to 'Admin guide', "#{Rails.configuration.arvados_docsite}/admin", target: "_blank" %></li>
            </ul>
          </li>
        </ul>
        </div>
        <% end %>
      </div>
        </div>
  </div>

  <%= yield :footer_html %>
  <%= piwik_tracking_tag %>
  <%= javascript_tag do %>
  <%= yield :footer_js %>
  <% end %>

</body>
</html><|MERGE_RESOLUTION|>--- conflicted
+++ resolved
@@ -85,10 +85,6 @@
               <span class="glyphicon glyphicon-arrow-right"></span>
             </li>
             <li>
-<<<<<<< HEAD
-              <!-- <%= link_to controller.breadcrumb_page_name, request.fullpath %> -->
-=======
->>>>>>> 2f91702d
               <%= link_to_if_arvados_object @object %>
             </li>
             <li style="padding: 14px 0 14px">
