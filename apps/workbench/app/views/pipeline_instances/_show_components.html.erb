<% content_for :css do %>

<% end %>

<% template = PipelineTemplate.find(@object.pipeline_template_uuid) rescue nil %>

<%= content_for :content_top do %>
  <h2>
    <%= render_editable_attribute @object, 'name', nil, { 'data-emptytext' => 'Unnamed pipeline' } %>
  </h2>
  <% if template %>
  <h4>
    From template:
    <%= link_to_if_arvados_object template, friendly_name: true %>
  </h4>
  <% end %>
<% end %>

<<<<<<< HEAD
<% pipeline_jobs = [] %>
=======
>>>>>>> 7199f034
<% pipeline_job_uuids = [] %>

<% if !@object.state.in? ['New', 'Ready', 'Paused'] %>
<table class="table pipeline-components-table">
  <colgroup>
    <col style="width: 15%" />
    <col style="width: 20%" />
    <col style="width: 15%" />
    <col style="width: 12%" />
    <col style="width: 12%" />
    <col style="width: 26%" />
  </colgroup>
  <thead>
    <tr>
      <th>
        component
      </th><th>
        script, version
      </th><th>
<<<<<<< HEAD
        Job
      </th><th>
        progress
=======
        job
>>>>>>> 7199f034
        <%# format:'js' here helps browsers avoid using the cached js
        content in html context (e.g., duplicate tab -> see
        javascript) %>
        <%= link_to '(refresh)', {format:'js'}, class: 'refresh hide', remote: true, method: 'get' %>
      </th><th>
      </th><th>
        output
      </th>
    </tr>
  </thead>
  <tbody>
    <% render_pipeline_jobs.each do |pj| %>
      <% if pj[:job].andand[:uuid]
<<<<<<< HEAD
           pipeline_jobs << pj[:job]
=======
>>>>>>> 7199f034
           pipeline_job_uuids << pj[:job][:uuid]
         end %>
    <tr>
      <td>
        <%= pj[:name] %>
      </td><td>
        <%= pj[:script] %>
        <br /><span class="deemphasize"><%= pj[:script_version] %></span>
      </td><td>
        <% if pj[:job].andand[:uuid] %>
          <%= link_to("..."+pj[:job][:uuid].last(15), job_url(id: pj[:job][:uuid])) %>
        <% end %>
      </td><td>
        <%= pj[:progress_bar] %>
        <% if @object.state == 'Complete' || @object.state == 'Failed' %>
          <% if pj[:job].andand[:uuid] %>
            <span class="deemphasize">
            <%= link_to("..."+pj[:job][:uuid].last(15), job_url(id: pj[:job][:uuid])) %>
            </span>

            <% current_job = Job.find(pj[:job][:uuid]) rescue nil %>
            <% if current_job.andand[:log] %>
              <% fixup = /([a-f0-9]{32}\+\d+)(\+?.*)/.match(current_job[:log])%>
              <% Collection.limit(1).where(uuid: fixup[1]).each do |c| %>
                <% c.files.each do |file| %>
                  <br/><span class="deemphasize">
                  <a href="<%= collection_path(current_job[:log]) %>/<%= file[1] %>?disposition=inline&size=<%= file[2] %>">log</a>
                  </span>
                <% end %>
              <% end %>
            <% end %>
          <% end %>
        <% end %>
      </td><td>
        <%= render(partial: 'job_status_label',
                               locals: { :j => pj[:job] }) %>
      </td><td>
        <%= link_to_if_arvados_object pj[:output], {:thumbnail => true} %>
      </td>
    </tr>
    <% end %>
  </tbody>
  <tfoot>
    <tr><td colspan="5"></td></tr>
  </tfoot>
</table>

<% if @object.state == 'RunningOnServer' || @object.state == 'RunningOnClient' %>
<% content_for :js do %>
setInterval(function(){$('a.refresh').click()}, 15000);
<% end %>

<% content_for :tab_line_buttons do %>
  <%= form_tag @object, :method => :put do |f| %>

    <%= hidden_field @object.class.to_s.underscore.singularize.to_sym, :state, :value => 'Paused' %>

    <%= button_tag({class: 'btn btn-primary pull-right run-pipeline-button'}) do %>
      Stop <i class="fa fa-fw fa-stop"></i>
    <% end %>
  <% end %>
<% end %>

    <% if !pipeline_job_uuids.empty? %>
<<<<<<< HEAD
      <h4>Log for pipeline</h4>
      <% log_history = pipieline_log_history(pipeline_job_uuids) %>
=======
      <h4>Log messages from running jobs</h4>
      <% log_history = pipeline_log_history(pipeline_job_uuids) %>
>>>>>>> 7199f034
      <div id="pipeline_event_log_history_div">
        <% log_history.each do |entry| %>
          <%=entry%><br/>
        <% end %>
      </div>
      <div class="arv-log-event-listener arv-log-event-handler-append-logs" id="pipeline_event_log_div" data-object-uuids="<%=pipeline_job_uuids.join(" ")%>"/>
    <% end %>
<<<<<<< HEAD
  <% else %>      <%# Not running. Must be done. %>
    <h4>Log for pipeline</h4>
    <div id="pipeline_event_log_history_div">
    <% pipeline_jobs.each do |j| %>
      <% if j[:log] %>
        <% fixup = /([a-f0-9]{32}\+\d+)(\+?.*)/.match(j[:log])%>
        <% Collection.limit(1).where(uuid: fixup[1]).each do |c| %>
          <% c.files.each do |file| %>
            <a href="<%= collection_path(j[:log]) %>/<%= file[1] %>?disposition=inline&size=<%= file[2] %>"><%=j[:uuid]%> Log</a><br/>
          <% end %>
        <% end %>
      <% end %>
    <% end %>
    </div>
=======
>>>>>>> 7199f034
  <% end %>

<% else %>    <%# State new or ready or paused %>
  <% if @object.state == 'New' %>
    <p>Please set the desired input parameters for the components of this pipeline.  Parameters highlighted in red are required.</p>
  <% end %>

  <% content_for :tab_line_buttons do %>
    <%= form_tag @object, :method => :put do |f| %>

      <%= hidden_field @object.class.to_s.underscore.singularize.to_sym, :state, :value => 'RunningOnServer' %>

      <%= button_tag({class: 'btn btn-primary pull-right run-pipeline-button'}) do %>
        Run <i class="fa fa-fw fa-play"></i>
      <% end %>
    <% end %>
  <% end %>

  <% if @object.state.in? ['New', 'Ready'] %>
    <%= render partial: 'show_components_editable', locals: {editable: true} %>
  <% else %>
    <%= render partial: 'show_components_editable', locals: {editable: false} %>
  <% end %>
<% end %><|MERGE_RESOLUTION|>--- conflicted
+++ resolved
@@ -16,10 +16,6 @@
   <% end %>
 <% end %>
 
-<<<<<<< HEAD
-<% pipeline_jobs = [] %>
-=======
->>>>>>> 7199f034
 <% pipeline_job_uuids = [] %>
 
 <% if !@object.state.in? ['New', 'Ready', 'Paused'] %>
@@ -27,10 +23,9 @@
   <colgroup>
     <col style="width: 15%" />
     <col style="width: 20%" />
-    <col style="width: 15%" />
     <col style="width: 12%" />
     <col style="width: 12%" />
-    <col style="width: 26%" />
+    <col style="width: 45%" />
   </colgroup>
   <thead>
     <tr>
@@ -39,13 +34,7 @@
       </th><th>
         script, version
       </th><th>
-<<<<<<< HEAD
-        Job
-      </th><th>
-        progress
-=======
         job
->>>>>>> 7199f034
         <%# format:'js' here helps browsers avoid using the cached js
         content in html context (e.g., duplicate tab -> see
         javascript) %>
@@ -59,10 +48,6 @@
   <tbody>
     <% render_pipeline_jobs.each do |pj| %>
       <% if pj[:job].andand[:uuid]
-<<<<<<< HEAD
-           pipeline_jobs << pj[:job]
-=======
->>>>>>> 7199f034
            pipeline_job_uuids << pj[:job][:uuid]
          end %>
     <tr>
@@ -71,10 +56,6 @@
       </td><td>
         <%= pj[:script] %>
         <br /><span class="deemphasize"><%= pj[:script_version] %></span>
-      </td><td>
-        <% if pj[:job].andand[:uuid] %>
-          <%= link_to("..."+pj[:job][:uuid].last(15), job_url(id: pj[:job][:uuid])) %>
-        <% end %>
       </td><td>
         <%= pj[:progress_bar] %>
         <% if @object.state == 'Complete' || @object.state == 'Failed' %>
@@ -127,13 +108,8 @@
 <% end %>
 
     <% if !pipeline_job_uuids.empty? %>
-<<<<<<< HEAD
-      <h4>Log for pipeline</h4>
-      <% log_history = pipieline_log_history(pipeline_job_uuids) %>
-=======
       <h4>Log messages from running jobs</h4>
       <% log_history = pipeline_log_history(pipeline_job_uuids) %>
->>>>>>> 7199f034
       <div id="pipeline_event_log_history_div">
         <% log_history.each do |entry| %>
           <%=entry%><br/>
@@ -141,23 +117,6 @@
       </div>
       <div class="arv-log-event-listener arv-log-event-handler-append-logs" id="pipeline_event_log_div" data-object-uuids="<%=pipeline_job_uuids.join(" ")%>"/>
     <% end %>
-<<<<<<< HEAD
-  <% else %>      <%# Not running. Must be done. %>
-    <h4>Log for pipeline</h4>
-    <div id="pipeline_event_log_history_div">
-    <% pipeline_jobs.each do |j| %>
-      <% if j[:log] %>
-        <% fixup = /([a-f0-9]{32}\+\d+)(\+?.*)/.match(j[:log])%>
-        <% Collection.limit(1).where(uuid: fixup[1]).each do |c| %>
-          <% c.files.each do |file| %>
-            <a href="<%= collection_path(j[:log]) %>/<%= file[1] %>?disposition=inline&size=<%= file[2] %>"><%=j[:uuid]%> Log</a><br/>
-          <% end %>
-        <% end %>
-      <% end %>
-    <% end %>
-    </div>
-=======
->>>>>>> 7199f034
   <% end %>
 
 <% else %>    <%# State new or ready or paused %>
