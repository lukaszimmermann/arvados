<% get_objects_and_names.each do |object, name_link| %>
  <% name_object = (object.respond_to?(:name) || !name_link) ? object : name_link %>
  <tr class="filterable"
      data-object-uuid="<%= name_object.uuid %>"
      data-kind="<%= object.kind %>"
      data-object-created-at="<%= object.created_at %>"
      >
    <td>
      <div style="width:1em; display:inline-block;">
        <%= render partial: 'selection_checkbox', locals: {object: object, friendly_name: ((name_object.name rescue '') || '')} %>
      </div>
    </td>

    <td>
      <% if @object.editable? %>
        <%= link_to({action: 'remove_item', id: @object.uuid, item_uuid: ((name_link && name_link.uuid) || object.uuid)}, method: :delete, remote: true, data: {confirm: "Remove #{object.class_for_display.downcase} #{name_object.name rescue object.uuid} from this project?", toggle: 'tooltip', placement: 'top'}, class: 'btn btn-sm btn-default btn-nodecorate', title: 'remove') do %>
          <i class="fa fa-fw fa-trash-o"></i>
        <% end %>
      <% else %>
        <i class="fa fa-fw"></i><%# placeholder %>
      <% end %>
    </td>

    <td>
      <%= render :partial => "show_object_button", :locals => {object: object, size: 'sm', name_link: name_link} %>
    </td>

    <td>
      <% if object.respond_to?(:name) %>
<<<<<<< HEAD
        <%= render_editable_attribute (name_link || object), 'name', nil, {tiptitle: 'rename'} %>
=======
        <%= render_editable_attribute (name_link || object), 'name', nil, {}, {tiptitle: 'rename'} %>
>>>>>>> dd5deb94
      <% end %>
    </td>

    <td class="arv-description-in-table">
      <%= render_controller_partial(
          'show_object_description_cell.html',
          controller_name: object.controller_name,
          locals: {object: object})
          %>
    </td>
  </tr>
<% end %><|MERGE_RESOLUTION|>--- conflicted
+++ resolved
@@ -27,11 +27,7 @@
 
     <td>
       <% if object.respond_to?(:name) %>
-<<<<<<< HEAD
-        <%= render_editable_attribute (name_link || object), 'name', nil, {tiptitle: 'rename'} %>
-=======
         <%= render_editable_attribute (name_link || object), 'name', nil, {}, {tiptitle: 'rename'} %>
->>>>>>> dd5deb94
       <% end %>
     </td>
 
