--- conflicted
+++ resolved
@@ -131,8 +131,6 @@
       assert_selector 'a', text: template_name
     end
   end
-<<<<<<< HEAD
-=======
 
   test 'display container state changes in Container Request live log' do
     use_fake_websocket_driver
@@ -207,5 +205,4 @@
       assert_text(expect_log_text)
     end
   end
->>>>>>> f9e3477a
 end