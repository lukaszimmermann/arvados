--- conflicted
+++ resolved
@@ -161,11 +161,8 @@
 
 if test -z "$packages" ; then
     packages="arvados-api-server
-<<<<<<< HEAD
         arvados-client
-=======
         arvados-docker-cleaner
->>>>>>> cd9b6605
         arvados-git-httpd
         arvados-node-manager
         arvados-src
