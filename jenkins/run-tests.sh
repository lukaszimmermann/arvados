#!/bin/bash

. `dirname "$(readlink -f "$0")"`/libcloud-pin

read -rd "\000" helpmessage <<EOF
$(basename $0): Install and test Arvados components.

Exit non-zero if any tests fail.

Syntax:
        $(basename $0) WORKSPACE=/path/to/arvados [options]

Options:

--skip FOO     Do not test the FOO component.
--only FOO     Do not test anything except the FOO component.
--temp DIR     Install components and dependencies under DIR instead of
               making a new temporary directory. Implies --leave-temp.
--leave-temp   Do not remove GOPATH, virtualenv, and other temp dirs at exit.
               Instead, show the path to give as --temp to reuse them in
               subsequent invocations.
--skip-install Do not run any install steps. Just run tests.
               You should provide GOPATH, GEMHOME, and VENVDIR options
               from a previous invocation if you use this option.
--only-install Run specific install step
WORKSPACE=path Arvados source tree to test.
CONFIGSRC=path Dir with api server config files to copy into source tree.
               (If none given, leave config files alone in source tree.)
services/api_test="TEST=test/functional/arvados/v1/collections_controller_test.rb"
               Restrict apiserver tests to the given file
sdk/python_test="--test-suite test.test_keep_locator"
               Restrict Python SDK tests to the given class
apps/workbench_test="TEST=test/integration/pipeline_instances_test.rb"
               Restrict Workbench tests to the given file
services/arv-git-httpd_test="-check.vv"
               Show all log messages, even when tests pass (also works
               with services/keepstore_test etc.)
ARVADOS_DEBUG=1
               Print more debug messages
envvar=value   Set \$envvar to value. Primarily useful for WORKSPACE,
               *_test, and other examples shown above.

Assuming --skip-install is not given, all components are installed
into \$GOPATH, \$VENDIR, and \$GEMHOME before running any tests. Many
test suites depend on other components being installed, and installing
everything tends to be quicker than debugging dependencies.

As a special concession to the current CI server config, CONFIGSRC
defaults to $HOME/arvados-api-server if that directory exists.

More information and background:

https://arvados.org/projects/arvados/wiki/Running_tests

Available tests:

apps/workbench
apps/workbench_benchmark
apps/workbench_profile
doc
services/api
services/arv-git-httpd
services/crunchstat
services/dockercleaner
services/fuse
services/keep-web
services/keepproxy
services/keepstore
services/login-sync
services/nodemanager
services/crunch-dispatch-local
sdk/cli
sdk/pam
sdk/python
sdk/ruby
sdk/go/arvadosclient
sdk/go/keepclient
sdk/go/manifest
sdk/go/blockdigest
sdk/go/streamer
sdk/go/crunchrunner
tools/crunchstat-summary
tools/keep-rsync

EOF

# First make sure to remove any ARVADOS_ variables from the calling
# environment that could interfere with the tests.
unset $(env | cut -d= -f1 | grep \^ARVADOS_)

# Reset other variables that could affect our [tests'] behavior by
# accident.
GITDIR=
GOPATH=
VENVDIR=
VENV3DIR=
PYTHONPATH=
GEMHOME=
PERLINSTALLBASE=

COLUMNS=80

skip_install=
temp=
temp_preserve=

clear_temp() {
    if [[ -z "$temp" ]]; then
        # we didn't even get as far as making a temp dir
        :
    elif [[ -z "$temp_preserve" ]]; then
        rm -rf "$temp"
    else
        echo "Leaving behind temp dirs in $temp"
    fi
}

fatal() {
    clear_temp
    echo >&2 "Fatal: $* (encountered in ${FUNCNAME[1]} at ${BASH_SOURCE[1]} line ${BASH_LINENO[0]})"
    exit 1
}

report_outcomes() {
    for x in "${successes[@]}"
    do
        echo "Pass: $x"
    done

    if [[ ${#failures[@]} == 0 ]]
    then
        echo "All test suites passed."
    else
        echo "Failures (${#failures[@]}):"
        for x in "${failures[@]}"
        do
            echo "Fail: $x"
        done
    fi
}

exit_cleanly() {
    trap - INT
    create-plot-data-from-log.sh $BUILD_NUMBER "$WORKSPACE/apps/workbench/log/test.log" "$WORKSPACE/apps/workbench/log/"
    rotate_logfile "$WORKSPACE/apps/workbench/log/" "test.log"
    stop_services
    rotate_logfile "$WORKSPACE/services/api/log/" "test.log"
    report_outcomes
    clear_temp
    exit ${#failures}
}

sanity_checks() {
    ( [[ -n "$WORKSPACE" ]] && [[ -d "$WORKSPACE/services" ]] ) \
        || fatal "WORKSPACE environment variable not set to a source directory (see: $0 --help)"
    echo Checking dependencies:
    echo -n 'virtualenv: '
    virtualenv --version \
        || fatal "No virtualenv. Try: apt-get install virtualenv (on ubuntu: python-virtualenv)"
    echo -n 'go: '
    go version \
        || fatal "No go binary. See http://golang.org/doc/install"
    echo -n 'gcc: '
    gcc --version | egrep ^gcc \
        || fatal "No gcc. Try: apt-get install build-essential"
    echo -n 'fuse.h: '
    find /usr/include -wholename '*fuse/fuse.h' \
        || fatal "No fuse/fuse.h. Try: apt-get install libfuse-dev"
    echo -n 'pyconfig.h: '
    find /usr/include -name pyconfig.h | egrep --max-count=1 . \
        || fatal "No pyconfig.h. Try: apt-get install python-dev"
    echo -n 'nginx: '
    PATH="$PATH:/sbin:/usr/sbin:/usr/local/sbin" nginx -v \
        || fatal "No nginx. Try: apt-get install nginx"
    echo -n 'perl: '
    perl -v | grep version \
        || fatal "No perl. Try: apt-get install perl"
    for mod in ExtUtils::MakeMaker JSON LWP Net::SSL; do
        echo -n "perl $mod: "
        perl -e "use $mod; print \"\$$mod::VERSION\\n\"" \
            || fatal "No $mod. Try: apt-get install perl-modules libcrypt-ssleay-perl libjson-perl libwww-perl"
    done
    echo -n 'gitolite: '
    which gitolite \
        || fatal "No gitolite. Try: apt-get install gitolite3"
}

rotate_logfile() {
  # i.e.  rotate_logfile "$WORKSPACE/apps/workbench/log/" "test.log"
  # $BUILD_NUMBER is set by Jenkins if this script is being called as part of a Jenkins run
  if [[ -f "$1/$2" ]]; then
    THEDATE=`date +%Y%m%d%H%M%S`
    mv "$1/$2" "$1/$THEDATE-$BUILD_NUMBER-$2"
    gzip "$1/$THEDATE-$BUILD_NUMBER-$2"
  fi
}

declare -a failures
declare -A skip
declare -A testargs
skip[apps/workbench_profile]=1

while [[ -n "$1" ]]
do
    arg="$1"; shift
    case "$arg" in
        --help)
            echo >&2 "$helpmessage"
            echo >&2
            exit 1
            ;;
        --skip)
            skipwhat="$1"; shift
            skip[$skipwhat]=1
            ;;
        --only)
            only="$1"; skip[$1]=""; shift
            ;;
        --skip-install)
            skip_install=1
            ;;
        --only-install)
            skip_install=1
            only_install="$1"; shift
            ;;
        --temp)
            temp="$1"; shift
            temp_preserve=1
            ;;
        --leave-temp)
            temp_preserve=1
            ;;
        --retry)
            retry=1
            ;;
        *_test=*)
            suite="${arg%%_test=*}"
            args="${arg#*=}"
            testargs["$suite"]="$args"
            ;;
        *=*)
            eval export $(echo $arg | cut -d= -f1)=\"$(echo $arg | cut -d= -f2-)\"
            ;;
        *)
            echo >&2 "$0: Unrecognized option: '$arg'. Try: $0 --help"
            exit 1
            ;;
    esac
done

start_api() {
    echo 'Starting API server...'
    cd "$WORKSPACE" \
        && eval $(python sdk/python/tests/run_test_server.py start --auth admin) \
        && export ARVADOS_TEST_API_HOST="$ARVADOS_API_HOST" \
        && export ARVADOS_TEST_API_INSTALLED="$$" \
        && (env | egrep ^ARVADOS)
}

start_nginx_proxy_services() {
    echo 'Starting keepproxy, keep-web, arv-git-httpd, and nginx ssl proxy...'
    cd "$WORKSPACE" \
        && python sdk/python/tests/run_test_server.py start_keep_proxy \
        && python sdk/python/tests/run_test_server.py start_keep-web \
        && python sdk/python/tests/run_test_server.py start_arv-git-httpd \
        && python sdk/python/tests/run_test_server.py start_nginx \
        && export ARVADOS_TEST_PROXY_SERVICES=1
}

stop_services() {
    if [[ -n "$ARVADOS_TEST_PROXY_SERVICES" ]]; then
        unset ARVADOS_TEST_PROXY_SERVICES
        cd "$WORKSPACE" \
            && python sdk/python/tests/run_test_server.py stop_nginx \
            && python sdk/python/tests/run_test_server.py stop_arv-git-httpd \
            && python sdk/python/tests/run_test_server.py stop_keep-web \
            && python sdk/python/tests/run_test_server.py stop_keep_proxy
    fi
    if [[ -n "$ARVADOS_TEST_API_HOST" ]]; then
        unset ARVADOS_TEST_API_HOST
        cd "$WORKSPACE" \
            && python sdk/python/tests/run_test_server.py stop
    fi
}

interrupt() {
    failures+=("($(basename $0) interrupted)")
    exit_cleanly
}
trap interrupt INT

sanity_checks

echo "WORKSPACE=$WORKSPACE"

if [[ -z "$CONFIGSRC" ]] && [[ -d "$HOME/arvados-api-server" ]]; then
    # Jenkins expects us to use this by default.
    CONFIGSRC="$HOME/arvados-api-server"
fi

# Clean up .pyc files that may exist in the workspace
cd "$WORKSPACE"
find -name '*.pyc' -delete

if [[ -z "$temp" ]]; then
    temp="$(mktemp -d)"
fi

# Set up temporary install dirs (unless existing dirs were supplied)
for tmpdir in VENVDIR VENV3DIR GOPATH GEMHOME PERLINSTALLBASE
do
    if [[ -z "${!tmpdir}" ]]; then
        eval "$tmpdir"="$temp/$tmpdir"
    fi
    if ! [[ -d "${!tmpdir}" ]]; then
        mkdir "${!tmpdir}" || fatal "can't create ${!tmpdir} (does $temp exist?)"
    fi
done

setup_ruby_environment() {
    if [[ -s "$HOME/.rvm/scripts/rvm" ]] ; then
      source "$HOME/.rvm/scripts/rvm"
      using_rvm=true
    elif [[ -s "/usr/local/rvm/scripts/rvm" ]] ; then
      source "/usr/local/rvm/scripts/rvm"
      using_rvm=true
    else
      using_rvm=false
    fi

    if [[ "$using_rvm" == true ]]; then
        # If rvm is in use, we can't just put separate "dependencies"
        # and "gems-under-test" paths to GEM_PATH: passenger resets
        # the environment to the "current gemset", which would lose
        # our GEM_PATH and prevent our test suites from running ruby
        # programs (for example, the Workbench test suite could not
        # boot an API server or run arv). Instead, we have to make an
        # rvm gemset and use it for everything.

        [[ `type rvm | head -n1` == "rvm is a function" ]] \
            || fatal 'rvm check'

        # Put rvm's favorite path back in first place (overriding
        # virtualenv, which just put itself there). Ignore rvm's
        # complaint about not being in first place already.
        rvm use @default 2>/dev/null

        # Create (if needed) and switch to an @arvados-tests
        # gemset. (Leave the choice of ruby to the caller.)
        rvm use @arvados-tests --create \
            || fatal 'rvm gemset setup'

        rvm env
    else
        # When our "bundle install"s need to install new gems to
        # satisfy dependencies, we want them to go where "gem install
        # --user-install" would put them. (However, if the caller has
        # already set GEM_HOME, we assume that's where dependencies
        # should be installed, and we should leave it alone.)

        if [ -z "$GEM_HOME" ]; then
            user_gempath="$(gem env gempath)"
            export GEM_HOME="${user_gempath%%:*}"
        fi
        PATH="$(gem env gemdir)/bin:$PATH"

        # When we build and install our own gems, we install them in our
        # $GEMHOME tmpdir, and we want them to be at the front of GEM_PATH and
        # PATH so integration tests prefer them over other versions that
        # happen to be installed in $user_gempath, system dirs, etc.

        tmpdir_gem_home="$(env - PATH="$PATH" HOME="$GEMHOME" gem env gempath | cut -f1 -d:)"
        PATH="$tmpdir_gem_home/bin:$PATH"
        export GEM_PATH="$tmpdir_gem_home:$(gem env gempath)"

        echo "Will install dependencies to $(gem env gemdir)"
        echo "Will install arvados gems to $tmpdir_gem_home"
        echo "Gem search path is GEM_PATH=$GEM_PATH"
    fi
}

with_test_gemset() {
    if [[ "$using_rvm" == true ]]; then
        "$@"
    else
        GEM_HOME="$tmpdir_gem_home" GEM_PATH="$tmpdir_gem_home" "$@"
    fi
}

gem_uninstall_if_exists() {
    if gem list "$1\$" | egrep '^\w'; then
        gem uninstall --force --all --executables "$1"
    fi
}

setup_virtualenv() {
    local venvdest="$1"; shift
    if ! [[ -e "$venvdest/bin/activate" ]] || ! [[ -e "$venvdest/bin/pip" ]]; then
        virtualenv --setuptools "$@" "$venvdest" || fatal "virtualenv $venvdest failed"
    fi
    "$venvdest/bin/pip" install 'setuptools>=18' 'pip>=7'
    # ubuntu1404 can't seem to install mock via tests_require, but it can do this.
    "$venvdest/bin/pip" install 'mock>=1.0' 'pbr<1.7.0'
}

export PERLINSTALLBASE
export PERLLIB="$PERLINSTALLBASE/lib/perl5:${PERLLIB:+$PERLLIB}"

export GOPATH
mkdir -p "$GOPATH/src/git.curoverse.com"
ln -sfn "$WORKSPACE" "$GOPATH/src/git.curoverse.com/arvados.git" \
    || fatal "symlink failed"

setup_virtualenv "$VENVDIR" --python python2.7
. "$VENVDIR/bin/activate"

# Needed for run_test_server.py which is used by certain (non-Python) tests.
pip freeze 2>/dev/null | egrep ^PyYAML= \
    || pip install PyYAML >/dev/null \
    || fatal "pip install PyYAML failed"

# Preinstall forked version of libcloud, because nodemanager "pip install"
# won't pick it up by default.
pip freeze 2>/dev/null | egrep ^apache-libcloud==$LIBCLOUD_PIN \
    || pip install --pre --ignore-installed https://github.com/curoverse/libcloud/archive/apache-libcloud-$LIBCLOUD_PIN.zip >/dev/null \
    || fatal "pip install apache-libcloud failed"

# Deactivate Python 2 virtualenv
deactivate

# If Python 3 is available, set up its virtualenv in $VENV3DIR.
# Otherwise, skip dependent tests.
PYTHON3=$(which python3)
if [ "0" = "$?" ]; then
    setup_virtualenv "$VENV3DIR" --python python3
else
    PYTHON3=
    skip[services/dockercleaner]=1
    cat >&2 <<EOF

Warning: python3 could not be found
services/dockercleaner install and tests will be skipped

EOF
fi

# Reactivate Python 2 virtualenv
. "$VENVDIR/bin/activate"

# Note: this must be the last time we change PATH, otherwise rvm will
# whine a lot.
setup_ruby_environment

echo "PATH is $PATH"

if ! which bundler >/dev/null
then
    gem install --user-install bundler || fatal 'Could not install bundler'
fi

checkexit() {
    if [[ "$1" != "0" ]]; then
        title "!!!!!! $2 FAILED !!!!!!"
        failures+=("$2 (`timer`)")
    else
        successes+=("$2 (`timer`)")
    fi
}

timer_reset() {
    t0=$SECONDS
}

timer() {
    echo -n "$(($SECONDS - $t0))s"
}

do_test() {
    while ! do_test_once ${@} && [[ "$retry" == 1 ]]
    do
        read -p 'Try again? [Y/n] ' x
        if [[ "$x" != "y" ]] && [[ "$x" != "" ]]
        then
            break
        fi
    done
}

do_test_once() {
    unset result
    if [[ -z "${skip[$1]}" ]] && ( [[ -z "$only" ]] || [[ "$only" == "$1" ]] )
    then
        title "Running $1 tests"
        timer_reset
        if [[ "$2" == "go" ]]
        then
            covername="coverage-$(echo "$1" | sed -e 's/\//_/g')"
            coverflags=("-covermode=count" "-coverprofile=$WORKSPACE/tmp/.$covername.tmp")
            # We do "go get -t" here to catch compilation errors
            # before trying "go test". Otherwise, coverage-reporting
            # mode makes Go show the wrong line numbers when reporting
            # compilation errors.
            if [[ -n "${testargs[$1]}" ]]
            then
                # "go test -check.vv giturl" doesn't work, but this
                # does:
                cd "$WORKSPACE/$1" && \
                    go get -t "git.curoverse.com/arvados.git/$1" && \
                    go test ${coverflags[@]} ${testargs[$1]}
            else
                # The above form gets verbose even when testargs is
                # empty, so use this form in such cases:
                go get -t "git.curoverse.com/arvados.git/$1" && \
                    go test ${coverflags[@]} "git.curoverse.com/arvados.git/$1"
            fi
            result="$?"
            go tool cover -html="$WORKSPACE/tmp/.$covername.tmp" -o "$WORKSPACE/tmp/$covername.html"
            rm "$WORKSPACE/tmp/.$covername.tmp"
        elif [[ "$2" == "pip" ]]
        then
            # $3 can name a path directory for us to use, including trailing
            # slash; e.g., the bin/ subdirectory of a virtualenv.
            cd "$WORKSPACE/$1" \
                && "${3}python" setup.py test ${testargs[$1]}
        elif [[ "$2" != "" ]]
        then
            "test_$2"
        else
            "test_$1"
        fi
        result=${result:-$?}
        checkexit $result "$1 tests"
        title "End of $1 tests (`timer`)"
        return $result
    else
        title "Skipping $1 tests"
    fi
}

do_install() {
    if [[ -z "$skip_install" || (-n "$only_install" && "$only_install" == "$1") ]]
    then
        title "Running $1 install"
        timer_reset
        if [[ "$2" == "go" ]]
        then
            go get -t "git.curoverse.com/arvados.git/$1"
        elif [[ "$2" == "pip" ]]
        then
            # $3 can name a path directory for us to use, including trailing
            # slash; e.g., the bin/ subdirectory of a virtualenv.

            # Need to change to a different directory after creating
            # the source dist package to avoid a pip bug.
            # see https://arvados.org/issues/5766 for details.

            # Also need to install twice, because if it believes the package is
            # already installed, pip it won't install it.  So the first "pip
            # install" ensures that the dependencies are met, the second "pip
            # install" ensures that we've actually installed the local package
            # we just built.
            cd "$WORKSPACE/$1" \
                && "${3}python" setup.py sdist rotate --keep=1 --match .tar.gz \
                && cd "$WORKSPACE" \
                && "${3}pip" install --quiet "$WORKSPACE/$1/dist"/*.tar.gz \
                && "${3}pip" install --quiet --no-deps --ignore-installed "$WORKSPACE/$1/dist"/*.tar.gz
        elif [[ "$2" != "" ]]
        then
            "install_$2"
        else
            "install_$1"
        fi
        checkexit $? "$1 install"
        title "End of $1 install (`timer`)"
    else
        title "Skipping $1 install"
    fi
}

title () {
    txt="********** $1 **********"
    printf "\n%*s%s\n\n" $((($COLUMNS-${#txt})/2)) "" "$txt"
}

bundle_install_trylocal() {
    (
        set -e
        echo "(Running bundle install --local. 'could not find package' messages are OK.)"
        if ! bundle install --local --no-deployment; then
            echo "(Running bundle install again, without --local.)"
            bundle install --no-deployment
        fi
        bundle package --all
    )
}

install_doc() {
    cd "$WORKSPACE/doc" \
        && bundle_install_trylocal \
        && rm -rf .site
}
do_install doc

install_gem() {
    gemname=$1
    srcpath=$2
    with_test_gemset gem_uninstall_if_exists "$gemname" \
        && cd "$WORKSPACE/$srcpath" \
        && bundle_install_trylocal \
        && gem build "$gemname.gemspec" \
        && with_test_gemset gem install --no-ri --no-rdoc $(ls -t "$gemname"-*.gem|head -n1)
}

install_ruby_sdk() {
    install_gem arvados sdk/ruby
}
do_install sdk/ruby ruby_sdk

install_perl_sdk() {
    cd "$WORKSPACE/sdk/perl" \
        && perl Makefile.PL INSTALL_BASE="$PERLINSTALLBASE" \
        && make install INSTALLDIRS=perl
}
do_install sdk/perl perl_sdk

install_cli() {
    install_gem arvados-cli sdk/cli
}
do_install sdk/cli cli

install_login-sync() {
    install_gem arvados-login-sync services/login-sync
}
do_install services/login-sync login-sync

# Install the Python SDK early. Various other test suites (like
# keepproxy) bring up run_test_server.py, which imports the arvados
# module. We can't actually *test* the Python SDK yet though, because
# its own test suite brings up some of those other programs (like
# keepproxy).
declare -a pythonstuff
pythonstuff=(
    sdk/pam
    sdk/python
    services/fuse
    services/nodemanager
    tools/crunchstat-summary
    )
for p in "${pythonstuff[@]}"
do
    do_install "$p" pip
done
if [ -n "$PYTHON3" ]; then
    do_install services/dockercleaner pip "$VENV3DIR/bin/"
fi

install_apiserver() {
    cd "$WORKSPACE/services/api" \
        && RAILS_ENV=test bundle_install_trylocal

    rm -f config/environments/test.rb
    cp config/environments/test.rb.example config/environments/test.rb

    if [ -n "$CONFIGSRC" ]
    then
        for f in database.yml application.yml
        do
            cp "$CONFIGSRC/$f" config/ || fatal "$f"
        done
    fi

    # Fill in a random secret_token and blob_signing_key for testing
    SECRET_TOKEN=`echo 'puts rand(2**512).to_s(36)' |ruby`
    BLOB_SIGNING_KEY=`echo 'puts rand(2**512).to_s(36)' |ruby`

    sed -i'' -e "s:SECRET_TOKEN:$SECRET_TOKEN:" config/application.yml
    sed -i'' -e "s:BLOB_SIGNING_KEY:$BLOB_SIGNING_KEY:" config/application.yml

    # Set up empty git repo (for git tests)
    GITDIR=$(mktemp -d)
    sed -i'' -e "s:/var/cache/git:$GITDIR:" config/application.default.yml

    rm -rf $GITDIR
    mkdir -p $GITDIR/test
    cd $GITDIR/test \
        && git init \
        && git config user.email "jenkins@ci.curoverse.com" \
        && git config user.name "Jenkins, CI" \
        && touch tmp \
        && git add tmp \
        && git commit -m 'initial commit'

    # Clear out any lingering postgresql connections to the test
    # database, so that we can drop it. This assumes the current user
    # is a postgresql superuser.
    cd "$WORKSPACE/services/api" \
        && test_database=$(python -c "import yaml; print yaml.load(file('config/database.yml'))['test']['database']") \
        && psql "$test_database" -c "SELECT pg_terminate_backend (pg_stat_activity.procpid::int) FROM pg_stat_activity WHERE pg_stat_activity.datname = '$test_database';" 2>/dev/null

    cd "$WORKSPACE/services/api" \
        && RAILS_ENV=test bundle exec rake db:drop \
        && RAILS_ENV=test bundle exec rake db:setup \
        && RAILS_ENV=test bundle exec rake db:fixtures:load
}
do_install services/api apiserver

declare -a gostuff
gostuff=(
    sdk/go/arvadosclient
    sdk/go/blockdigest
    sdk/go/manifest
    sdk/go/streamer
    sdk/go/crunchrunner
    services/arv-git-httpd
    services/crunchstat
    services/keep-web
    services/keepstore
    sdk/go/keepclient
    services/keepproxy
    services/datamanager/summary
    services/datamanager/collection
    services/datamanager/keep
    services/datamanager
<<<<<<< HEAD
    services/crunch-dispatch-local
=======
    services/crunch-run
>>>>>>> 7b2fd8f0
    tools/keep-rsync
    )
for g in "${gostuff[@]}"
do
    do_install "$g" go
done

install_workbench() {
    cd "$WORKSPACE/apps/workbench" \
        && mkdir -p tmp/cache \
        && RAILS_ENV=test bundle_install_trylocal
}
do_install apps/workbench workbench

test_doclinkchecker() {
    (
        set -e
        cd "$WORKSPACE/doc"
        ARVADOS_API_HOST=qr1hi.arvadosapi.com
        # Make sure python-epydoc is installed or the next line won't
        # do much good!
        PYTHONPATH=$WORKSPACE/sdk/python/ bundle exec rake linkchecker baseurl=file://$WORKSPACE/doc/.site/ arvados_workbench_host=https://workbench.$ARVADOS_API_HOST arvados_api_host=$ARVADOS_API_HOST
    )
}
do_test doc doclinkchecker

stop_services

test_apiserver() {
    cd "$WORKSPACE/services/api" \
        && RAILS_ENV=test bundle exec rake test TESTOPTS=-v ${testargs[services/api]}
}
do_test services/api apiserver

# Shortcut for when we're only running apiserver tests. This saves a bit of time,
# because we don't need to start up the api server for subsequent tests.
if [ ! -z "$only" ] && [ "$only" == "services/api" ]; then
  rotate_logfile "$WORKSPACE/services/api/log/" "test.log"
  exit_cleanly
fi

start_api

test_ruby_sdk() {
    cd "$WORKSPACE/sdk/ruby" \
        && bundle exec rake test TESTOPTS=-v ${testargs[sdk/ruby]}
}
do_test sdk/ruby ruby_sdk

test_cli() {
    cd "$WORKSPACE/sdk/cli" \
        && mkdir -p /tmp/keep \
        && KEEP_LOCAL_STORE=/tmp/keep bundle exec rake test TESTOPTS=-v ${testargs[sdk/cli]}
}
do_test sdk/cli cli

test_login-sync() {
    cd "$WORKSPACE/services/login-sync" \
        && bundle exec rake test TESTOPTS=-v ${testargs[services/login-sync]}
}
do_test services/login-sync login-sync

for p in "${pythonstuff[@]}"
do
    do_test "$p" pip
done
do_test services/dockercleaner pip "$VENV3DIR/bin/"

for g in "${gostuff[@]}"
do
    do_test "$g" go
done

test_workbench() {
    start_nginx_proxy_services \
        && cd "$WORKSPACE/apps/workbench" \
        && RAILS_ENV=test bundle exec rake test TESTOPTS=-v ${testargs[apps/workbench]}
}
do_test apps/workbench workbench

test_workbench_benchmark() {
    start_nginx_proxy_services \
        && cd "$WORKSPACE/apps/workbench" \
        && RAILS_ENV=test bundle exec rake test:benchmark ${testargs[apps/workbench_benchmark]}
}
do_test apps/workbench_benchmark workbench_benchmark

test_workbench_profile() {
    start_nginx_proxy_services \
        && cd "$WORKSPACE/apps/workbench" \
        && RAILS_ENV=test bundle exec rake test:profile ${testargs[apps/workbench_profile]}
}
do_test apps/workbench_profile workbench_profile

exit_cleanly<|MERGE_RESOLUTION|>--- conflicted
+++ resolved
@@ -721,11 +721,8 @@
     services/datamanager/collection
     services/datamanager/keep
     services/datamanager
-<<<<<<< HEAD
     services/crunch-dispatch-local
-=======
     services/crunch-run
->>>>>>> 7b2fd8f0
     tools/keep-rsync
     )
 for g in "${gostuff[@]}"
