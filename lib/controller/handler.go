--- conflicted
+++ resolved
@@ -69,15 +69,6 @@
 	hs = prepend(hs, h.proxyRemoteCluster)
 	mux.Handle("/", hs)
 	h.handlerStack = mux
-<<<<<<< HEAD
-=======
-
-	// Changing the global isn't the right way to do this, but a
-	// proper solution would conflict with an impending 13493
-	// merge anyway, so this will do for now.
-	arvados.InsecureHTTPClient.CheckRedirect = func(*http.Request, []*http.Request) error { return http.ErrUseLastResponse }
-}
->>>>>>> db5107dc
 
 	sc := *arvados.DefaultSecureClient
 	sc.Timeout = time.Duration(h.Cluster.HTTPRequestTimeout)
@@ -91,6 +82,11 @@
 		Name:           "arvados-controller",
 		RequestTimeout: time.Duration(h.Cluster.HTTPRequestTimeout),
 	}
+
+	// Changing the global isn't the right way to do this, but a
+	// proper solution would conflict with an impending 13493
+	// merge anyway, so this will do for now.
+	arvados.InsecureHTTPClient.CheckRedirect = func(*http.Request, []*http.Request) error { return http.ErrUseLastResponse }
 }
 
 var errDBConnection = errors.New("database connection error")
@@ -110,29 +106,14 @@
 	if p := h.Cluster.PostgreSQL.ConnectionPool; p > 0 {
 		db.SetMaxOpenConns(p)
 	}
-<<<<<<< HEAD
 	if err := db.Ping(); err != nil {
 		httpserver.Logger(req).WithError(err).Error("postgresql connect succeeded but ping failed")
 		return nil, errDBConnection
-=======
-	hdrOut.Set("X-Forwarded-For", xff)
-	if hdrOut.Get("X-Forwarded-Proto") == "" {
-		hdrOut.Set("X-Forwarded-Proto", reqIn.URL.Scheme)
-	}
-	hdrOut.Add("Via", reqIn.Proto+" arvados-controller")
-
-	ctx := reqIn.Context()
-	if timeout := h.Cluster.HTTPRequestTimeout; timeout > 0 {
-		var cancel context.CancelFunc
-		ctx, cancel = context.WithDeadline(ctx, time.Now().Add(time.Duration(timeout)))
-		defer cancel()
->>>>>>> db5107dc
 	}
 	h.pgdb = db
 	return db, nil
 }
 
-<<<<<<< HEAD
 type middlewareFunc func(http.ResponseWriter, *http.Request, http.Handler)
 
 func prepend(next http.Handler, middleware middlewareFunc) http.Handler {
@@ -143,16 +124,6 @@
 
 func (h *Handler) proxyRailsAPI(w http.ResponseWriter, req *http.Request, next http.Handler) {
 	urlOut, insecure, err := findRailsAPI(h.Cluster, h.NodeProfile)
-=======
-	reqOut := (&http.Request{
-		Method: reqIn.Method,
-		URL:    urlOut,
-		Host:   reqIn.Host,
-		Header: hdrOut,
-		Body:   reqIn.Body,
-	}).WithContext(ctx)
-	resp, err := arvados.InsecureHTTPClient.Do(reqOut)
->>>>>>> db5107dc
 	if err != nil {
 		httpserver.Error(w, err.Error(), http.StatusInternalServerError)
 		return
