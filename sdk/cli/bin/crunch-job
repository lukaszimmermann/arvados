#!/usr/bin/perl
# -*- mode: perl; perl-indent-level: 2; indent-tabs-mode: nil; -*-

=head1 NAME

crunch-job: Execute job steps, save snapshots as requested, collate output.

=head1 SYNOPSIS

Obtain job details from Arvados, run tasks on compute nodes (typically
invoked by scheduler on controller):

 crunch-job --job x-y-z

Obtain job details from command line, run tasks on local machine
(typically invoked by application or developer on VM):

 crunch-job --job '{"script_version":"/path/to/tree","script":"scriptname",...}'

=head1 OPTIONS

=over

=item --force-unlock

If the job is already locked, steal the lock and run it anyway.

=item --git-dir

Path to .git directory where the specified commit is found.

=item --job-api-token

Arvados API authorization token to use during the course of the job.

=item --no-clear-tmp

Do not clear per-job/task temporary directories during initial job
setup. This can speed up development and debugging when running jobs
locally.

=back

=head1 RUNNING JOBS LOCALLY

crunch-job's log messages appear on stderr along with the job tasks'
stderr streams. The log is saved in Keep at each checkpoint and when
the job finishes.

If the job succeeds, the job's output locator is printed on stdout.

While the job is running, the following signals are accepted:

=over

=item control-C, SIGINT, SIGQUIT

Save a checkpoint, terminate any job tasks that are running, and stop.

=item SIGALRM

Save a checkpoint and continue.

=item SIGHUP

Refresh node allocation (i.e., check whether any nodes have been added
or unallocated) and attributes of the Job record that should affect
behavior (e.g., cancel job if cancelled_at becomes non-nil).

=back

=cut


use strict;
use POSIX ':sys_wait_h';
use POSIX qw(strftime);
use Fcntl qw(F_GETFL F_SETFL O_NONBLOCK);
use Arvados;
use Digest::MD5 qw(md5_hex);
use Getopt::Long;
use IPC::Open2;
use IO::Select;
use File::Temp;
use Fcntl ':flock';
use File::Path qw( make_path remove_tree );

use constant EX_TEMPFAIL => 75;

$ENV{"TMPDIR"} ||= "/tmp";
unless (defined $ENV{"CRUNCH_TMP"}) {
  $ENV{"CRUNCH_TMP"} = $ENV{"TMPDIR"} . "/crunch-job";
  if ($ENV{"USER"} ne "crunch" && $< != 0) {
    # use a tmp dir unique for my uid
    $ENV{"CRUNCH_TMP"} .= "-$<";
  }
}

# Create the tmp directory if it does not exist
if ( ! -d $ENV{"CRUNCH_TMP"} ) {
  make_path $ENV{"CRUNCH_TMP"} or die "Failed to create temporary working directory: " . $ENV{"CRUNCH_TMP"};
}

$ENV{"JOB_WORK"} = $ENV{"CRUNCH_TMP"} . "/work";
$ENV{"CRUNCH_INSTALL"} = "$ENV{CRUNCH_TMP}/opt";
$ENV{"CRUNCH_WORK"} = $ENV{"JOB_WORK"}; # deprecated
mkdir ($ENV{"JOB_WORK"});

my $force_unlock;
my $git_dir;
my $jobspec;
my $job_api_token;
my $no_clear_tmp;
my $resume_stash;
GetOptions('force-unlock' => \$force_unlock,
           'git-dir=s' => \$git_dir,
           'job=s' => \$jobspec,
           'job-api-token=s' => \$job_api_token,
           'no-clear-tmp' => \$no_clear_tmp,
           'resume-stash=s' => \$resume_stash,
    );

if (defined $job_api_token) {
  $ENV{ARVADOS_API_TOKEN} = $job_api_token;
}

my $have_slurm = exists $ENV{SLURM_JOBID} && exists $ENV{SLURM_NODELIST};
my $local_job = 0;


$SIG{'USR1'} = sub
{
  $main::ENV{CRUNCH_DEBUG} = 1;
};
$SIG{'USR2'} = sub
{
  $main::ENV{CRUNCH_DEBUG} = 0;
};



my $arv = Arvados->new('apiVersion' => 'v1');

my $User = $arv->{'users'}->{'current'}->execute;

my $Job;
my $job_id;
my $dbh;
my $sth;
if ($jobspec =~ /^[-a-z\d]+$/)
{
  # $jobspec is an Arvados UUID, not a JSON job specification
  $Job = $arv->{'jobs'}->{'get'}->execute('uuid' => $jobspec);
  if (!$force_unlock) {
    # Claim this job, and make sure nobody else does
    eval {
      # lock() sets is_locked_by_uuid and changes state to Running.
      $arv->{'jobs'}->{'lock'}->execute('uuid' => $Job->{'uuid'})
    };
    if ($@) {
      Log(undef, "Error while locking job, exiting ".EX_TEMPFAIL);
      exit EX_TEMPFAIL;
    };
  }
}
else
{
  $Job = JSON::decode_json($jobspec);

  if (!$resume_stash)
  {
    map { croak ("No $_ specified") unless $Job->{$_} }
    qw(script script_version script_parameters);
  }

  $Job->{'is_locked_by_uuid'} = $User->{'uuid'};
  $Job->{'started_at'} = gmtime;

  $Job = $arv->{'jobs'}->{'create'}->execute('job' => $Job);
}
$job_id = $Job->{'uuid'};

my $keep_logfile = $job_id . '.log.txt';
log_writer_start($keep_logfile);

$Job->{'runtime_constraints'} ||= {};
$Job->{'runtime_constraints'}->{'max_tasks_per_node'} ||= 0;
my $max_ncpus = $Job->{'runtime_constraints'}->{'max_tasks_per_node'};


Log (undef, "check slurm allocation");
my @slot;
my @node;
# Should use $ENV{SLURM_TASKS_PER_NODE} instead of sinfo? (eg. "4(x3),2,4(x2)")
my @sinfo;
if (!$have_slurm)
{
  my $localcpus = 0 + `grep -cw ^processor /proc/cpuinfo` || 1;
  push @sinfo, "$localcpus localhost";
}
if (exists $ENV{SLURM_NODELIST})
{
  push @sinfo, `sinfo -h --format='%c %N' --nodes=\Q$ENV{SLURM_NODELIST}\E`;
}
foreach (@sinfo)
{
  my ($ncpus, $slurm_nodelist) = split;
  $ncpus = $max_ncpus if $max_ncpus && $ncpus > $max_ncpus;

  my @nodelist;
  while ($slurm_nodelist =~ s/^([^\[,]+?(\[.*?\])?)(,|$)//)
  {
    my $nodelist = $1;
    if ($nodelist =~ /\[((\d+)(-(\d+))?(,(\d+)(-(\d+))?)*)\]/)
    {
      my $ranges = $1;
      foreach (split (",", $ranges))
      {
	my ($a, $b);
	if (/(\d+)-(\d+)/)
	{
	  $a = $1;
	  $b = $2;
	}
	else
	{
	  $a = $_;
	  $b = $_;
	}
	push @nodelist, map {
	  my $n = $nodelist;
	  $n =~ s/\[[-,\d]+\]/$_/;
	  $n;
	} ($a..$b);
      }
    }
    else
    {
      push @nodelist, $nodelist;
    }
  }
  foreach my $nodename (@nodelist)
  {
    Log (undef, "node $nodename - $ncpus slots");
    my $node = { name => $nodename,
		 ncpus => $ncpus,
		 losing_streak => 0,
		 hold_until => 0 };
    foreach my $cpu (1..$ncpus)
    {
      push @slot, { node => $node,
		    cpu => $cpu };
    }
  }
  push @node, @nodelist;
}



# Ensure that we get one jobstep running on each allocated node before
# we start overloading nodes with concurrent steps

@slot = sort { $a->{cpu} <=> $b->{cpu} } @slot;


<<<<<<< HEAD

my $jobmanager_id;
# Claim this job, and make sure nobody else does
unless ($Job->update_attributes('is_locked_by_uuid' => $User->{'uuid'}) &&
        $Job->{'is_locked_by_uuid'} == $User->{'uuid'}) {
  Log(undef, "Error while updating / locking job, exiting ".EX_TEMPFAIL);
  exit EX_TEMPFAIL;
}
$Job->update_attributes('state' => 'Running',
                        'tasks_summary' => { 'failed' => 0,
                                             'todo' => 1,
                                             'running' => 0,
                                             'done' => 0 });

=======
$Job->update_attributes(
  'tasks_summary' => { 'failed' => 0,
                       'todo' => 1,
                       'running' => 0,
                       'done' => 0 });
>>>>>>> 1f469018

Log (undef, "start");
$SIG{'INT'} = sub { $main::please_freeze = 1; };
$SIG{'QUIT'} = sub { $main::please_freeze = 1; };
$SIG{'TERM'} = \&croak;
$SIG{'TSTP'} = sub { $main::please_freeze = 1; };
$SIG{'ALRM'} = sub { $main::please_info = 1; };
$SIG{'CONT'} = sub { $main::please_continue = 1; };
$SIG{'HUP'} = sub { $main::please_refresh = 1; };

$main::please_freeze = 0;
$main::please_info = 0;
$main::please_continue = 0;
$main::please_refresh = 0;
my $jobsteps_must_output_keys = 0;	# becomes 1 when any task outputs a key

grep { $ENV{$1} = $2 if /^(NOCACHE.*?)=(.*)/ } split ("\n", $$Job{knobs});
$ENV{"CRUNCH_JOB_UUID"} = $job_id;
$ENV{"JOB_UUID"} = $job_id;


my @jobstep;
my @jobstep_todo = ();
my @jobstep_done = ();
my @jobstep_tomerge = ();
my $jobstep_tomerge_level = 0;
my $squeue_checked;
my $squeue_kill_checked;
my $output_in_keep = 0;
my $latest_refresh = scalar time;



if (defined $Job->{thawedfromkey})
{
  thaw ($Job->{thawedfromkey});
}
else
{
  my $first_task = $arv->{'job_tasks'}->{'create'}->execute('job_task' => {
    'job_uuid' => $Job->{'uuid'},
    'sequence' => 0,
    'qsequence' => 0,
    'parameters' => {},
                                                          });
  push @jobstep, { 'level' => 0,
		   'failures' => 0,
                   'arvados_task' => $first_task,
		 };
  push @jobstep_todo, 0;
}


if (!$have_slurm)
{
  must_lock_now("$ENV{CRUNCH_TMP}/.lock", "a job is already running here.");
}


my $build_script;
do {
  local $/ = undef;
  $build_script = <DATA>;
};
my $nodelist = join(",", @node);

if (!defined $no_clear_tmp) {
  # Clean out crunch_tmp/work, crunch_tmp/opt, crunch_tmp/src*
  Log (undef, "Clean work dirs");

  my $cleanpid = fork();
  if ($cleanpid == 0)
  {
    srun (["srun", "--nodelist=$nodelist", "-D", $ENV{'TMPDIR'}],
          ['bash', '-c', 'if mount | grep -q $JOB_WORK/; then for i in $JOB_WORK/*keep; do /bin/fusermount -z -u $i; done; fi; sleep 1; rm -rf $JOB_WORK $CRUNCH_TMP/opt $CRUNCH_TMP/src*']);
    exit (1);
  }
  while (1)
  {
    last if $cleanpid == waitpid (-1, WNOHANG);
    freeze_if_want_freeze ($cleanpid);
    select (undef, undef, undef, 0.1);
  }
  Log (undef, "Cleanup command exited ".exit_status_s($?));
}


my $git_archive;
if (!defined $git_dir && $Job->{'script_version'} =~ m{^/}) {
  # If we're in user-land (i.e., not called from crunch-dispatch)
  # script_version can be an absolute directory path, signifying we
  # should work straight out of that directory instead of using a git
  # commit.
  $ENV{"CRUNCH_SRC_COMMIT"} = $Job->{'script_version'};
  $ENV{"CRUNCH_SRC"} = $Job->{'script_version'};
}
else {
  $ENV{"CRUNCH_SRC"} = "$ENV{CRUNCH_TMP}/src";

  # Install requested code version
  Log (undef, "Looking for version ".$Job->{script_version}." from repository ".$Job->{repository});

  $ENV{"CRUNCH_SRC_COMMIT"} = $Job->{script_version};

  # If we're running under crunch-dispatch, it will have already
  # pulled the appropriate source tree into its own repository, and
  # given us that repo's path as $git_dir.
  #
  # If we're running a "local" job, we might have to fetch content
  # from a remote repository.
  #
  # (Currently crunch-dispatch gives a local path with --git-dir, but
  # we might as well accept URLs there too in case it changes its
  # mind.)
  my $repo = $git_dir || $Job->{'repository'};

  # Repository can be remote or local. If remote, we'll need to fetch it
  # to a local dir before doing `git log` et al.
  my $repo_location;

  if ($repo =~ m{://|^[^/]*:}) {
    # $repo is a git url we can clone, like git:// or https:// or
    # file:/// or [user@]host:repo.git. Note "user/name@host:foo" is
    # not recognized here because distinguishing that from a local
    # path is too fragile. If you really need something strange here,
    # use the ssh:// form.
    $repo_location = 'remote';
  } elsif ($repo =~ m{^\.*/}) {
    # $repo is a local path to a git index. We'll also resolve ../foo
    # to ../foo/.git if the latter is a directory. To help
    # disambiguate local paths from named hosted repositories, this
    # form must be given as ./ or ../ if it's a relative path.
    if (-d "$repo/.git") {
      $repo = "$repo/.git";
    }
    $repo_location = 'local';
  } else {
    # $repo is none of the above. It must be the name of a hosted
    # repository.
    my $arv_repo_list = $arv->{'repositories'}->{'list'}->execute(
      'filters' => [['name','=',$repo]]
        )->{'items'};
    my $n_found = scalar @{$arv_repo_list};
    if ($n_found > 0) {
      Log(undef, "Repository '$repo' -> "
          . join(", ", map { $_->{'uuid'} } @{$arv_repo_list}));
    }
    if ($n_found != 1) {
      croak("Error: Found $n_found repositories with name '$repo'.");
    }
    $repo = $arv_repo_list->[0]->{'fetch_url'};
    $repo_location = 'remote';
  }
  Log(undef, "Using $repo_location repository '$repo'");
  $ENV{"CRUNCH_SRC_URL"} = $repo;

  # Resolve given script_version (we'll call that $treeish here) to a
  # commit sha1 ($commit).
  my $treeish = $Job->{'script_version'};
  my $commit;
  if ($repo_location eq 'remote') {
    # We minimize excess object-fetching by re-using the same bare
    # repository in CRUNCH_TMP/.git for multiple crunch-jobs -- we
    # just keep adding remotes to it as needed.
    my $local_repo = $ENV{'CRUNCH_TMP'}."/.git";
    my $gitcmd = "git --git-dir=\Q$local_repo\E";

    # Set up our local repo for caching remote objects, making
    # archives, etc.
    if (!-d $local_repo) {
      make_path($local_repo) or croak("Error: could not create $local_repo");
    }
    # This works (exits 0 and doesn't delete fetched objects) even
    # if $local_repo is already initialized:
    `$gitcmd init --bare`;
    if ($?) {
      croak("Error: $gitcmd init --bare exited ".exit_status_s($?));
    }

    # If $treeish looks like a hash (or abbrev hash) we look it up in
    # our local cache first, since that's cheaper. (We don't want to
    # do that with tags/branches though -- those change over time, so
    # they should always be resolved by the remote repo.)
    if ($treeish =~ /^[0-9a-f]{3,40}$/s) {
      # Hide stderr because it's normal for this to fail:
      my $sha1 = `$gitcmd rev-list -n1 ''\Q$treeish\E 2>/dev/null`;
      if ($? == 0 &&
          $sha1 =~ /^$treeish/ && # Don't use commit 123 @ branch abc!
          $sha1 =~ /^([0-9a-f]{40})$/s) {
        $commit = $1;
        Log(undef, "Commit $commit already present in $local_repo");
      }
    }

    if (!defined $commit) {
      # If $treeish isn't just a hash or abbrev hash, or isn't here
      # yet, we need to fetch the remote to resolve it correctly.

      # First, remove all local heads. This prevents a name that does
      # not exist on the remote from resolving to (or colliding with)
      # a previously fetched branch or tag (possibly from a different
      # remote).
      remove_tree("$local_repo/refs/heads", {keep_root => 1});

      Log(undef, "Fetching objects from $repo to $local_repo");
      `$gitcmd fetch --no-progress --tags ''\Q$repo\E \Q+refs/heads/*:refs/heads/*\E`;
      if ($?) {
        croak("Error: `$gitcmd fetch` exited ".exit_status_s($?));
      }
    }

    # Now that the data is all here, we will use our local repo for
    # the rest of our git activities.
    $repo = $local_repo;
  }

  my $gitcmd = "git --git-dir=\Q$repo\E";
  my $sha1 = `$gitcmd rev-list -n1 ''\Q$treeish\E`;
  unless ($? == 0 && $sha1 =~ /^([0-9a-f]{40})$/) {
    croak("`$gitcmd rev-list` exited "
          .exit_status_s($?)
          .", '$treeish' not found. Giving up.");
  }
  $commit = $1;
  Log(undef, "Version $treeish is commit $commit");

  if ($commit ne $Job->{'script_version'}) {
    # Record the real commit id in the database, frozentokey, logs,
    # etc. -- instead of an abbreviation or a branch name which can
    # become ambiguous or point to a different commit in the future.
    if (!$Job->update_attributes('script_version' => $commit)) {
      croak("Error: failed to update job's script_version attribute");
    }
  }

  $ENV{"CRUNCH_SRC_COMMIT"} = $commit;
  $git_archive = `$gitcmd archive ''\Q$commit\E`;
  if ($?) {
    croak("Error: $gitcmd archive exited ".exit_status_s($?));
  }
}

if (!defined $git_archive) {
  Log(undef, "Skip install phase (no git archive)");
  if ($have_slurm) {
    Log(undef, "Warning: This probably means workers have no source tree!");
  }
}
else {
  Log(undef, "Run install script on all workers");

  my @srunargs = ("srun",
                  "--nodelist=$nodelist",
                  "-D", $ENV{'TMPDIR'}, "--job-name=$job_id");
  my @execargs = ("sh", "-c",
                  "mkdir -p $ENV{CRUNCH_INSTALL} && cd $ENV{CRUNCH_TMP} && perl -");

  # Note: this section is almost certainly unnecessary if we're
  # running tasks in docker containers.
  my $installpid = fork();
  if ($installpid == 0)
  {
    srun (\@srunargs, \@execargs, {}, $build_script . $git_archive);
    exit (1);
  }
  while (1)
  {
    last if $installpid == waitpid (-1, WNOHANG);
    freeze_if_want_freeze ($installpid);
    select (undef, undef, undef, 0.1);
  }
  Log (undef, "Install script exited ".exit_status_s($?));
}

if (!$have_slurm)
{
  # Grab our lock again (we might have deleted and re-created CRUNCH_TMP above)
  must_lock_now("$ENV{CRUNCH_TMP}/.lock", "a job is already running here.");
}

# If this job requires a Docker image, install that.
my $docker_bin = "/usr/bin/docker.io";
my ($docker_locator, $docker_stream, $docker_hash);
if ($docker_locator = $Job->{docker_image_locator}) {
  ($docker_stream, $docker_hash) = find_docker_image($docker_locator);
  if (!$docker_hash)
  {
    croak("No Docker image hash found from locator $docker_locator");
  }
  $docker_stream =~ s/^\.//;
  my $docker_install_script = qq{
if ! $docker_bin images -q --no-trunc | grep -qxF \Q$docker_hash\E; then
    arv-get \Q$docker_locator$docker_stream/$docker_hash.tar\E | $docker_bin load
fi
};
  my $docker_pid = fork();
  if ($docker_pid == 0)
  {
    srun (["srun", "--nodelist=" . join(',', @node)],
          ["/bin/sh", "-ec", $docker_install_script]);
    exit ($?);
  }
  while (1)
  {
    last if $docker_pid == waitpid (-1, WNOHANG);
    freeze_if_want_freeze ($docker_pid);
    select (undef, undef, undef, 0.1);
  }
  if ($? != 0)
  {
    croak("Installing Docker image from $docker_locator exited "
          .exit_status_s($?));
  }
}

foreach (qw (script script_version script_parameters runtime_constraints))
{
  Log (undef,
       "$_ " .
       (ref($Job->{$_}) ? JSON::encode_json($Job->{$_}) : $Job->{$_}));
}
foreach (split (/\n/, $Job->{knobs}))
{
  Log (undef, "knob " . $_);
}



$main::success = undef;



ONELEVEL:

my $thisround_succeeded = 0;
my $thisround_failed = 0;
my $thisround_failed_multiple = 0;

@jobstep_todo = sort { $jobstep[$a]->{level} <=> $jobstep[$b]->{level}
		       or $a <=> $b } @jobstep_todo;
my $level = $jobstep[$jobstep_todo[0]]->{level};
Log (undef, "start level $level");



my %proc;
my @freeslot = (0..$#slot);
my @holdslot;
my %reader;
my $progress_is_dirty = 1;
my $progress_stats_updated = 0;

update_progress_stats();



THISROUND:
for (my $todo_ptr = 0; $todo_ptr <= $#jobstep_todo; $todo_ptr ++)
{
  my $id = $jobstep_todo[$todo_ptr];
  my $Jobstep = $jobstep[$id];
  if ($Jobstep->{level} != $level)
  {
    next;
  }

  pipe $reader{$id}, "writer" or croak ($!);
  my $flags = fcntl ($reader{$id}, F_GETFL, 0) or croak ($!);
  fcntl ($reader{$id}, F_SETFL, $flags | O_NONBLOCK) or croak ($!);

  my $childslot = $freeslot[0];
  my $childnode = $slot[$childslot]->{node};
  my $childslotname = join (".",
			    $slot[$childslot]->{node}->{name},
			    $slot[$childslot]->{cpu});
  my $childpid = fork();
  if ($childpid == 0)
  {
    $SIG{'INT'} = 'DEFAULT';
    $SIG{'QUIT'} = 'DEFAULT';
    $SIG{'TERM'} = 'DEFAULT';

    foreach (values (%reader))
    {
      close($_);
    }
    fcntl ("writer", F_SETFL, 0) or croak ($!); # no close-on-exec
    open(STDOUT,">&writer");
    open(STDERR,">&writer");

    undef $dbh;
    undef $sth;

    delete $ENV{"GNUPGHOME"};
    $ENV{"TASK_UUID"} = $Jobstep->{'arvados_task'}->{'uuid'};
    $ENV{"TASK_QSEQUENCE"} = $id;
    $ENV{"TASK_SEQUENCE"} = $level;
    $ENV{"JOB_SCRIPT"} = $Job->{script};
    while (my ($param, $value) = each %{$Job->{script_parameters}}) {
      $param =~ tr/a-z/A-Z/;
      $ENV{"JOB_PARAMETER_$param"} = $value;
    }
    $ENV{"TASK_SLOT_NODE"} = $slot[$childslot]->{node}->{name};
    $ENV{"TASK_SLOT_NUMBER"} = $slot[$childslot]->{cpu};
    $ENV{"TASK_WORK"} = $ENV{"JOB_WORK"}."/$id.$$";
    $ENV{"HOME"} = $ENV{"TASK_WORK"};
    $ENV{"TASK_KEEPMOUNT"} = $ENV{"TASK_WORK"}.".keep";
    $ENV{"TASK_TMPDIR"} = $ENV{"TASK_WORK"}; # deprecated
    $ENV{"CRUNCH_NODE_SLOTS"} = $slot[$childslot]->{node}->{ncpus};
    $ENV{"PATH"} = $ENV{"CRUNCH_INSTALL"} . "/bin:" . $ENV{"PATH"};

    $ENV{"GZIP"} = "-n";

    my @srunargs = (
      "srun",
      "--nodelist=".$childnode->{name},
      qw(-n1 -c1 -N1 -D), $ENV{'TMPDIR'},
      "--job-name=$job_id.$id.$$",
	);
    my $build_script_to_send = "";
    my $command =
	"if [ -e $ENV{TASK_WORK} ]; then rm -rf $ENV{TASK_WORK}; fi; "
        ."mkdir -p $ENV{CRUNCH_TMP} $ENV{JOB_WORK} $ENV{TASK_WORK} $ENV{TASK_KEEPMOUNT} "
	."&& cd $ENV{CRUNCH_TMP} ";
    if ($build_script)
    {
      $build_script_to_send = $build_script;
      $command .=
	  "&& perl -";
    }
    $command .= "&& exec arv-mount --by-id --allow-other $ENV{TASK_KEEPMOUNT} --exec ";
    if ($docker_hash)
    {
      $command .= "crunchstat -cgroup-root=/sys/fs/cgroup -cgroup-parent=docker -cgroup-cid=$ENV{TASK_WORK}/docker.cid -poll=10000 ";
      $command .= "$docker_bin run --rm=true --attach=stdout --attach=stderr --user=crunch --cidfile=$ENV{TASK_WORK}/docker.cid ";
      # Dynamically configure the container to use the host system as its
      # DNS server.  Get the host's global addresses from the ip command,
      # and turn them into docker --dns options using gawk.
      $command .=
          q{$(ip -o address show scope global |
              gawk 'match($4, /^([0-9\.:]+)\//, x){print "--dns", x[1]}') };
      $command .= "--volume=\Q$ENV{CRUNCH_SRC}:/tmp/crunch-src:ro\E ";
      $command .= "--volume=\Q$ENV{TASK_KEEPMOUNT}:/keep:ro\E ";
      $command .= "--env=\QHOME=/home/crunch\E ";
      while (my ($env_key, $env_val) = each %ENV)
      {
        if ($env_key =~ /^(ARVADOS|JOB|TASK)_/) {
          if ($env_key eq "TASK_WORK") {
            $command .= "--env=\QTASK_WORK=/tmp/crunch-job\E ";
          }
          elsif ($env_key eq "TASK_KEEPMOUNT") {
            $command .= "--env=\QTASK_KEEPMOUNT=/keep\E ";
          }
          else {
            $command .= "--env=\Q$env_key=$env_val\E ";
          }
        }
      }
      $command .= "--env=\QCRUNCH_NODE_SLOTS=$ENV{CRUNCH_NODE_SLOTS}\E ";
      $command .= "--env=\QCRUNCH_SRC=/tmp/crunch-src\E ";
      $command .= "\Q$docker_hash\E ";
      $command .= "stdbuf --output=0 --error=0 ";
      $command .= "/tmp/crunch-src/crunch_scripts/" . $Job->{"script"};
    } else {
      # Non-docker run
      $command .= "crunchstat -cgroup-root=/sys/fs/cgroup -poll=10000 ";
      $command .= "stdbuf --output=0 --error=0 ";
      $command .= "$ENV{CRUNCH_SRC}/crunch_scripts/" . $Job->{"script"};
    }

    my @execargs = ('bash', '-c', $command);
    srun (\@srunargs, \@execargs, undef, $build_script_to_send);
    # exec() failed, we assume nothing happened.
    Log(undef, "srun() failed on build script");
    die;
  }
  close("writer");
  if (!defined $childpid)
  {
    close $reader{$id};
    delete $reader{$id};
    next;
  }
  shift @freeslot;
  $proc{$childpid} = { jobstep => $id,
		       time => time,
		       slot => $childslot,
		       jobstepname => "$job_id.$id.$childpid",
		     };
  croak ("assert failed: \$slot[$childslot]->{'pid'} exists") if exists $slot[$childslot]->{pid};
  $slot[$childslot]->{pid} = $childpid;

  Log ($id, "job_task ".$Jobstep->{'arvados_task'}->{'uuid'});
  Log ($id, "child $childpid started on $childslotname");
  $Jobstep->{starttime} = time;
  $Jobstep->{node} = $childnode->{name};
  $Jobstep->{slotindex} = $childslot;
  delete $Jobstep->{stderr};
  delete $Jobstep->{finishtime};

  $Jobstep->{'arvados_task'}->{started_at} = strftime "%Y-%m-%dT%H:%M:%SZ", gmtime($Jobstep->{starttime});
  $Jobstep->{'arvados_task'}->save;

  splice @jobstep_todo, $todo_ptr, 1;
  --$todo_ptr;

  $progress_is_dirty = 1;

  while (!@freeslot
	 ||
	 (@slot > @freeslot && $todo_ptr+1 > $#jobstep_todo))
  {
    last THISROUND if $main::please_freeze;
    if ($main::please_info)
    {
      $main::please_info = 0;
      freeze();
      collate_output();
      save_meta(1);
      update_progress_stats();
    }
    my $gotsome
	= readfrompipes ()
	+ reapchildren ();
    if (!$gotsome)
    {
      check_refresh_wanted();
      check_squeue();
      update_progress_stats();
      select (undef, undef, undef, 0.1);
    }
    elsif (time - $progress_stats_updated >= 30)
    {
      update_progress_stats();
    }
    if (($thisround_failed_multiple >= 8 && $thisround_succeeded == 0) ||
	($thisround_failed_multiple >= 16 && $thisround_failed_multiple > $thisround_succeeded))
    {
      my $message = "Repeated failure rate too high ($thisround_failed_multiple/"
	  .($thisround_failed+$thisround_succeeded)
	  .") -- giving up on this round";
      Log (undef, $message);
      last THISROUND;
    }

    # move slots from freeslot to holdslot (or back to freeslot) if necessary
    for (my $i=$#freeslot; $i>=0; $i--) {
      if ($slot[$freeslot[$i]]->{node}->{hold_until} > scalar time) {
	push @holdslot, (splice @freeslot, $i, 1);
      }
    }
    for (my $i=$#holdslot; $i>=0; $i--) {
      if ($slot[$holdslot[$i]]->{node}->{hold_until} <= scalar time) {
	push @freeslot, (splice @holdslot, $i, 1);
      }
    }

    # give up if no nodes are succeeding
    if (!grep { $_->{node}->{losing_streak} == 0 &&
                    $_->{node}->{hold_count} < 4 } @slot) {
      my $message = "Every node has failed -- giving up on this round";
      Log (undef, $message);
      last THISROUND;
    }
  }
}


push @freeslot, splice @holdslot;
map { $slot[$freeslot[$_]]->{node}->{losing_streak} = 0 } (0..$#freeslot);


Log (undef, "wait for last ".(scalar keys %proc)." children to finish");
while (%proc)
{
  if ($main::please_continue) {
    $main::please_continue = 0;
    goto THISROUND;
  }
  $main::please_info = 0, freeze(), collate_output(), save_meta(1) if $main::please_info;
  readfrompipes ();
  if (!reapchildren())
  {
    check_refresh_wanted();
    check_squeue();
    update_progress_stats();
    select (undef, undef, undef, 0.1);
    killem (keys %proc) if $main::please_freeze;
  }
}

update_progress_stats();
freeze_if_want_freeze();


if (!defined $main::success)
{
  if (@jobstep_todo &&
      $thisround_succeeded == 0 &&
      ($thisround_failed == 0 || $thisround_failed > 4))
  {
    my $message = "stop because $thisround_failed tasks failed and none succeeded";
    Log (undef, $message);
    $main::success = 0;
  }
  if (!@jobstep_todo)
  {
    $main::success = 1;
  }
}

goto ONELEVEL if !defined $main::success;


release_allocation();
freeze();
my $collated_output = &collate_output();

if (!$collated_output) {
  Log(undef, "output undef");
}
else {
  eval {
    open(my $orig_manifest, '-|', 'arv-get', $collated_output)
        or die "failed to get collated manifest: $!";
    my $orig_manifest_text = '';
    while (my $manifest_line = <$orig_manifest>) {
      $orig_manifest_text .= $manifest_line;
    }
    my $output = $arv->{'collections'}->{'create'}->execute('collection' => {
      'manifest_text' => $orig_manifest_text,
    });
    Log(undef, "output uuid " . $output->{uuid});
    Log(undef, "output hash " . $output->{portable_data_hash});
    $Job->update_attributes('output' => $output->{portable_data_hash});
  };
  if ($@) {
    Log (undef, "Failed to register output manifest: $@");
  }
}

Log (undef, "finish");

save_meta();

my $final_state;
if ($collated_output && $main::success) {
  $final_state = 'Complete';
} else {
  $final_state = 'Failed';
}
$Job->update_attributes('state' => $final_state);

exit (($final_state eq 'Complete') ? 0 : 1);



sub update_progress_stats
{
  $progress_stats_updated = time;
  return if !$progress_is_dirty;
  my ($todo, $done, $running) = (scalar @jobstep_todo,
				 scalar @jobstep_done,
				 scalar @slot - scalar @freeslot - scalar @holdslot);
  $Job->{'tasks_summary'} ||= {};
  $Job->{'tasks_summary'}->{'todo'} = $todo;
  $Job->{'tasks_summary'}->{'done'} = $done;
  $Job->{'tasks_summary'}->{'running'} = $running;
  $Job->update_attributes('tasks_summary' => $Job->{'tasks_summary'});
  Log (undef, "status: $done done, $running running, $todo todo");
  $progress_is_dirty = 0;
}



sub reapchildren
{
  my $pid = waitpid (-1, WNOHANG);
  return 0 if $pid <= 0;

  my $whatslot = ($slot[$proc{$pid}->{slot}]->{node}->{name}
		  . "."
		  . $slot[$proc{$pid}->{slot}]->{cpu});
  my $jobstepid = $proc{$pid}->{jobstep};
  my $elapsed = time - $proc{$pid}->{time};
  my $Jobstep = $jobstep[$jobstepid];

  my $childstatus = $?;
  my $exitvalue = $childstatus >> 8;
  my $exitinfo = "exit ".exit_status_s($childstatus);
  $Jobstep->{'arvados_task'}->reload;
  my $task_success = $Jobstep->{'arvados_task'}->{success};

  Log ($jobstepid, "child $pid on $whatslot $exitinfo success=$task_success");

  if (!defined $task_success) {
    # task did not indicate one way or the other --> fail
    $Jobstep->{'arvados_task'}->{success} = 0;
    $Jobstep->{'arvados_task'}->save;
    $task_success = 0;
  }

  if (!$task_success)
  {
    my $temporary_fail;
    $temporary_fail ||= $Jobstep->{node_fail};
    $temporary_fail ||= ($exitvalue == 111);

    ++$thisround_failed;
    ++$thisround_failed_multiple if $Jobstep->{'failures'} >= 1;

    # Check for signs of a failed or misconfigured node
    if (++$slot[$proc{$pid}->{slot}]->{node}->{losing_streak} >=
	2+$slot[$proc{$pid}->{slot}]->{node}->{ncpus}) {
      # Don't count this against jobstep failure thresholds if this
      # node is already suspected faulty and srun exited quickly
      if ($slot[$proc{$pid}->{slot}]->{node}->{hold_until} &&
	  $elapsed < 5) {
	Log ($jobstepid, "blaming failure on suspect node " .
             $slot[$proc{$pid}->{slot}]->{node}->{name});
        $temporary_fail ||= 1;
      }
      ban_node_by_slot($proc{$pid}->{slot});
    }

    Log ($jobstepid, sprintf('failure (#%d, %s) after %d seconds',
                             ++$Jobstep->{'failures'},
                             $temporary_fail ? 'temporary ' : 'permanent',
                             $elapsed));

    if (!$temporary_fail || $Jobstep->{'failures'} >= 3) {
      # Give up on this task, and the whole job
      $main::success = 0;
      $main::please_freeze = 1;
    }
    # Put this task back on the todo queue
    push @jobstep_todo, $jobstepid;
    $Job->{'tasks_summary'}->{'failed'}++;
  }
  else
  {
    ++$thisround_succeeded;
    $slot[$proc{$pid}->{slot}]->{node}->{losing_streak} = 0;
    $slot[$proc{$pid}->{slot}]->{node}->{hold_until} = 0;
    push @jobstep_done, $jobstepid;
    Log ($jobstepid, "success in $elapsed seconds");
  }
  $Jobstep->{exitcode} = $childstatus;
  $Jobstep->{finishtime} = time;
  $Jobstep->{'arvados_task'}->{finished_at} = strftime "%Y-%m-%dT%H:%M:%SZ", gmtime($Jobstep->{finishtime});
  $Jobstep->{'arvados_task'}->save;
  process_stderr ($jobstepid, $task_success);
  Log ($jobstepid, "output " . $Jobstep->{'arvados_task'}->{output});

  close $reader{$jobstepid};
  delete $reader{$jobstepid};
  delete $slot[$proc{$pid}->{slot}]->{pid};
  push @freeslot, $proc{$pid}->{slot};
  delete $proc{$pid};

  if ($task_success) {
    # Load new tasks
    my $newtask_list = [];
    my $newtask_results;
    do {
      $newtask_results = $arv->{'job_tasks'}->{'list'}->execute(
        'where' => {
          'created_by_job_task_uuid' => $Jobstep->{'arvados_task'}->{uuid}
        },
        'order' => 'qsequence',
        'offset' => scalar(@$newtask_list),
      );
      push(@$newtask_list, @{$newtask_results->{items}});
    } while (@{$newtask_results->{items}});
    foreach my $arvados_task (@$newtask_list) {
      my $jobstep = {
        'level' => $arvados_task->{'sequence'},
        'failures' => 0,
        'arvados_task' => $arvados_task
      };
      push @jobstep, $jobstep;
      push @jobstep_todo, $#jobstep;
    }
  }

  $progress_is_dirty = 1;
  1;
}

sub check_refresh_wanted
{
  my @stat = stat $ENV{"CRUNCH_REFRESH_TRIGGER"};
  if (@stat && $stat[9] > $latest_refresh) {
    $latest_refresh = scalar time;
    my $Job2 = $arv->{'jobs'}->{'get'}->execute('uuid' => $jobspec);
    for my $attr ('cancelled_at',
                  'cancelled_by_user_uuid',
                  'cancelled_by_client_uuid',
                  'state') {
      $Job->{$attr} = $Job2->{$attr};
    }
    if ($Job->{'state'} ne "Running") {
      if ($Job->{'state'} eq "Cancelled") {
        Log (undef, "Job cancelled at " . $Job->{'cancelled_at'} . " by user " . $Job->{'cancelled_by_user_uuid'});
      } else {
        Log (undef, "Job state unexpectedly changed to " . $Job->{'state'});
      }
      $main::success = 0;
      $main::please_freeze = 1;
    }
  }
}

sub check_squeue
{
  # return if the kill list was checked <4 seconds ago
  if (defined $squeue_kill_checked && $squeue_kill_checked > time - 4)
  {
    return;
  }
  $squeue_kill_checked = time;

  # use killem() on procs whose killtime is reached
  for (keys %proc)
  {
    if (exists $proc{$_}->{killtime}
	&& $proc{$_}->{killtime} <= time)
    {
      killem ($_);
    }
  }

  # return if the squeue was checked <60 seconds ago
  if (defined $squeue_checked && $squeue_checked > time - 60)
  {
    return;
  }
  $squeue_checked = time;

  if (!$have_slurm)
  {
    # here is an opportunity to check for mysterious problems with local procs
    return;
  }

  # get a list of steps still running
  my @squeue = `squeue -s -h -o '%i %j' && echo ok`;
  chop @squeue;
  if ($squeue[-1] ne "ok")
  {
    return;
  }
  pop @squeue;

  # which of my jobsteps are running, according to squeue?
  my %ok;
  foreach (@squeue)
  {
    if (/^(\d+)\.(\d+) (\S+)/)
    {
      if ($1 eq $ENV{SLURM_JOBID})
      {
	$ok{$3} = 1;
      }
    }
  }

  # which of my active child procs (>60s old) were not mentioned by squeue?
  foreach (keys %proc)
  {
    if ($proc{$_}->{time} < time - 60
	&& !exists $ok{$proc{$_}->{jobstepname}}
	&& !exists $proc{$_}->{killtime})
    {
      # kill this proc if it hasn't exited in 30 seconds
      $proc{$_}->{killtime} = time + 30;
    }
  }
}


sub release_allocation
{
  if ($have_slurm)
  {
    Log (undef, "release job allocation");
    system "scancel $ENV{SLURM_JOBID}";
  }
}


sub readfrompipes
{
  my $gotsome = 0;
  foreach my $job (keys %reader)
  {
    my $buf;
    while (0 < sysread ($reader{$job}, $buf, 8192))
    {
      print STDERR $buf if $ENV{CRUNCH_DEBUG};
      $jobstep[$job]->{stderr} .= $buf;
      preprocess_stderr ($job);
      if (length ($jobstep[$job]->{stderr}) > 16384)
      {
	substr ($jobstep[$job]->{stderr}, 0, 8192) = "";
      }
      $gotsome = 1;
    }
  }
  return $gotsome;
}


sub preprocess_stderr
{
  my $job = shift;

  while ($jobstep[$job]->{stderr} =~ /^(.*?)\n/) {
    my $line = $1;
    substr $jobstep[$job]->{stderr}, 0, 1+length($line), "";
    Log ($job, "stderr $line");
    if ($line =~ /srun: error: (SLURM job $ENV{SLURM_JOB_ID} has expired|Unable to confirm allocation for job $ENV{SLURM_JOB_ID})/) {
      # whoa.
      $main::please_freeze = 1;
    }
    elsif ($line =~ /srun: error: (Node failure on|Unable to create job step) /) {
      $jobstep[$job]->{node_fail} = 1;
      ban_node_by_slot($jobstep[$job]->{slotindex});
    }
  }
}


sub process_stderr
{
  my $job = shift;
  my $task_success = shift;
  preprocess_stderr ($job);

  map {
    Log ($job, "stderr $_");
  } split ("\n", $jobstep[$job]->{stderr});
}

sub fetch_block
{
  my $hash = shift;
  my ($keep, $child_out, $output_block);

  my $cmd = "arv-get \Q$hash\E";
  open($keep, '-|', $cmd) or die "fetch_block: $cmd: $!";
  $output_block = '';
  while (1) {
    my $buf;
    my $bytes = sysread($keep, $buf, 1024 * 1024);
    if (!defined $bytes) {
      die "reading from arv-get: $!";
    } elsif ($bytes == 0) {
      # sysread returns 0 at the end of the pipe.
      last;
    } else {
      # some bytes were read into buf.
      $output_block .= $buf;
    }
  }
  close $keep;
  return $output_block;
}

sub collate_output
{
  Log (undef, "collate");

  my ($child_out, $child_in);
  my $pid = open2($child_out, $child_in, 'arv-put', '--raw',
                  '--retries', put_retry_count());
  my $joboutput;
  for (@jobstep)
  {
    next if (!exists $_->{'arvados_task'}->{'output'} ||
             !$_->{'arvados_task'}->{'success'});
    my $output = $_->{'arvados_task'}->{output};
    if ($output !~ /^[0-9a-f]{32}(\+\S+)*$/)
    {
      $output_in_keep ||= $output =~ / [0-9a-f]{32}\S*\+K/;
      print $child_in $output;
    }
    elsif (@jobstep == 1)
    {
      $joboutput = $output;
      last;
    }
    elsif (defined (my $outblock = fetch_block ($output)))
    {
      $output_in_keep ||= $outblock =~ / [0-9a-f]{32}\S*\+K/;
      print $child_in $outblock;
    }
    else
    {
      Log (undef, "XXX fetch_block($output) failed XXX");
      $main::success = 0;
    }
  }
  $child_in->close;

  if (!defined $joboutput) {
    my $s = IO::Select->new($child_out);
    if ($s->can_read(120)) {
      sysread($child_out, $joboutput, 64 * 1024 * 1024);
      chomp($joboutput);
      # TODO: Ensure exit status == 0.
    } else {
      Log (undef, "timed out reading from 'arv-put'");
    }
  }
  # TODO: kill $pid instead of waiting, now that we've decided to
  # ignore further output.
  waitpid($pid, 0);

  return $joboutput;
}


sub killem
{
  foreach (@_)
  {
    my $sig = 2;		# SIGINT first
    if (exists $proc{$_}->{"sent_$sig"} &&
	time - $proc{$_}->{"sent_$sig"} > 4)
    {
      $sig = 15;		# SIGTERM if SIGINT doesn't work
    }
    if (exists $proc{$_}->{"sent_$sig"} &&
	time - $proc{$_}->{"sent_$sig"} > 4)
    {
      $sig = 9;			# SIGKILL if SIGTERM doesn't work
    }
    if (!exists $proc{$_}->{"sent_$sig"})
    {
      Log ($proc{$_}->{jobstep}, "sending 2x signal $sig to pid $_");
      kill $sig, $_;
      select (undef, undef, undef, 0.1);
      if ($sig == 2)
      {
	kill $sig, $_;	   # srun wants two SIGINT to really interrupt
      }
      $proc{$_}->{"sent_$sig"} = time;
      $proc{$_}->{"killedafter"} = time - $proc{$_}->{"time"};
    }
  }
}


sub fhbits
{
  my($bits);
  for (@_) {
    vec($bits,fileno($_),1) = 1;
  }
  $bits;
}


# Send log output to Keep via arv-put.
#
# $log_pipe_in and $log_pipe_out are the input and output filehandles to the arv-put pipe.
# $log_pipe_pid is the pid of the arv-put subprocess.
#
# The only functions that should access these variables directly are:
#
# log_writer_start($logfilename)
#     Starts an arv-put pipe, reading data on stdin and writing it to
#     a $logfilename file in an output collection.
#
# log_writer_send($txt)
#     Writes $txt to the output log collection.
#
# log_writer_finish()
#     Closes the arv-put pipe and returns the output that it produces.
#
# log_writer_is_active()
#     Returns a true value if there is currently a live arv-put
#     process, false otherwise.
#
my ($log_pipe_in, $log_pipe_out, $log_pipe_pid);

sub log_writer_start($)
{
  my $logfilename = shift;
  $log_pipe_pid = open2($log_pipe_out, $log_pipe_in,
                        'arv-put', '--portable-data-hash',
                        '--retries', '3',
                        '--filename', $logfilename,
                        '-');
}

sub log_writer_send($)
{
  my $txt = shift;
  print $log_pipe_in $txt;
}

sub log_writer_finish()
{
  return unless $log_pipe_pid;

  close($log_pipe_in);
  my $arv_put_output;

  my $s = IO::Select->new($log_pipe_out);
  if ($s->can_read(120)) {
    sysread($log_pipe_out, $arv_put_output, 1024);
    chomp($arv_put_output);
  } else {
    Log (undef, "timed out reading from 'arv-put'");
  }

  waitpid($log_pipe_pid, 0);
  $log_pipe_pid = $log_pipe_in = $log_pipe_out = undef;
  if ($?) {
    Log("log_writer_finish: arv-put returned error $?")
  }

  return $arv_put_output;
}

sub log_writer_is_active() {
  return $log_pipe_pid;
}

sub Log				# ($jobstep_id, $logmessage)
{
  if ($_[1] =~ /\n/) {
    for my $line (split (/\n/, $_[1])) {
      Log ($_[0], $line);
    }
    return;
  }
  my $fh = select STDERR; $|=1; select $fh;
  my $message = sprintf ("%s %d %s %s", $job_id, $$, @_);
  $message =~ s{([^ -\176])}{"\\" . sprintf ("%03o", ord($1))}ge;
  $message .= "\n";
  my $datetime;
  if (log_writer_is_active() || -t STDERR) {
    my @gmtime = gmtime;
    $datetime = sprintf ("%04d-%02d-%02d_%02d:%02d:%02d",
			 $gmtime[5]+1900, $gmtime[4]+1, @gmtime[3,2,1,0]);
  }
  print STDERR ((-t STDERR) ? ($datetime." ".$message) : $message);

  if (log_writer_is_active()) {
    log_writer_send($datetime . " " . $message);
  }
}


sub croak
{
  my ($package, $file, $line) = caller;
  my $message = "@_ at $file line $line\n";
  Log (undef, $message);
  freeze() if @jobstep_todo;
  collate_output() if @jobstep_todo;
<<<<<<< HEAD
  cleanup() if $Job;
  save_meta() if $local_logfile;
=======
  cleanup();
  save_meta() if log_writer_is_active();
>>>>>>> 1f469018
  die;
}


sub cleanup
{
  if ($Job->{'state'} eq 'Cancelled') {
    $Job->update_attributes('finished_at' => scalar gmtime);
  } else {
    $Job->update_attributes('state' => 'Failed');
  }
}


sub save_meta
{
  my $justcheckpoint = shift; # false if this will be the last meta saved
  return if $justcheckpoint;  # checkpointing is not relevant post-Warehouse.pm

<<<<<<< HEAD
  $local_logfile->flush;
  my $retry_count = put_retry_count();
  my $cmd = "arv-put --portable-data-hash --retries $retry_count " .
      "--filename ''\Q$keep_logfile\E " . quotemeta($local_logfile->filename);
  my $loglocator = `$cmd`;
  die "system $cmd exited ".exit_status_s($?) if $?;
  chomp($loglocator);

  $local_logfile = undef;   # the temp file is automatically deleted
=======
  my $loglocator = log_writer_finish();
>>>>>>> 1f469018
  Log (undef, "log manifest is $loglocator");
  $Job->{'log'} = $loglocator;
  $Job->update_attributes('log', $loglocator);
}


sub freeze_if_want_freeze
{
  if ($main::please_freeze)
  {
    release_allocation();
    if (@_)
    {
      # kill some srun procs before freeze+stop
      map { $proc{$_} = {} } @_;
      while (%proc)
      {
	killem (keys %proc);
	select (undef, undef, undef, 0.1);
	my $died;
	while (($died = waitpid (-1, WNOHANG)) > 0)
	{
	  delete $proc{$died};
	}
      }
    }
    freeze();
    collate_output();
    cleanup();
    save_meta();
    exit 1;
  }
}


sub freeze
{
  Log (undef, "Freeze not implemented");
  return;
}


sub thaw
{
  croak ("Thaw not implemented");
}


sub freezequote
{
  my $s = shift;
  $s =~ s/\\/\\\\/g;
  $s =~ s/\n/\\n/g;
  return $s;
}


sub freezeunquote
{
  my $s = shift;
  $s =~ s{\\(.)}{$1 eq "n" ? "\n" : $1}ge;
  return $s;
}


sub srun
{
  my $srunargs = shift;
  my $execargs = shift;
  my $opts = shift || {};
  my $stdin = shift;
  my $args = $have_slurm ? [@$srunargs, @$execargs] : $execargs;
  print STDERR (join (" ",
		      map { / / ? "'$_'" : $_ }
		      (@$args)),
		"\n")
      if $ENV{CRUNCH_DEBUG};

  if (defined $stdin) {
    my $child = open STDIN, "-|";
    defined $child or die "no fork: $!";
    if ($child == 0) {
      print $stdin or die $!;
      close STDOUT or die $!;
      exit 0;
    }
  }

  return system (@$args) if $opts->{fork};

  exec @$args;
  warn "ENV size is ".length(join(" ",%ENV));
  die "exec failed: $!: @$args";
}


sub ban_node_by_slot {
  # Don't start any new jobsteps on this node for 60 seconds
  my $slotid = shift;
  $slot[$slotid]->{node}->{hold_until} = 60 + scalar time;
  $slot[$slotid]->{node}->{hold_count}++;
  Log (undef, "backing off node " . $slot[$slotid]->{node}->{name} . " for 60 seconds");
}

sub must_lock_now
{
  my ($lockfile, $error_message) = @_;
  open L, ">", $lockfile or croak("$lockfile: $!");
  if (!flock L, LOCK_EX|LOCK_NB) {
    croak("Can't lock $lockfile: $error_message\n");
  }
}

sub find_docker_image {
  # Given a Keep locator, check to see if it contains a Docker image.
  # If so, return its stream name and Docker hash.
  # If not, return undef for both values.
  my $locator = shift;
  my ($streamname, $filename);
  if (my $image = $arv->{collections}->{get}->execute(uuid => $locator)) {
    foreach my $line (split(/\n/, $image->{manifest_text})) {
      my @tokens = split(/\s+/, $line);
      next if (!@tokens);
      $streamname = shift(@tokens);
      foreach my $filedata (grep(/^\d+:\d+:/, @tokens)) {
        if (defined($filename)) {
          return (undef, undef);  # More than one file in the Collection.
        } else {
          $filename = (split(/:/, $filedata, 3))[2];
        }
      }
    }
  }
  if (defined($filename) and ($filename =~ /^([0-9A-Fa-f]{64})\.tar$/)) {
    return ($streamname, $1);
  } else {
    return (undef, undef);
  }
}

sub put_retry_count {
  # Calculate a --retries argument for arv-put that will have it try
  # approximately as long as this Job has been running.
  my $stoptime = shift || time;
  my $starttime = $jobstep[0]->{starttime};
  my $timediff = defined($starttime) ? ($stoptime - $starttime) : 1;
  my $retries = 0;
  while ($timediff >= 2) {
    $retries++;
    $timediff /= 2;
  }
  return ($retries > 3) ? $retries : 3;
}

sub exit_status_s {
  # Given a $?, return a human-readable exit code string like "0" or
  # "1" or "0 with signal 1" or "1 with signal 11".
  my $exitcode = shift;
  my $s = $exitcode >> 8;
  if ($exitcode & 0x7f) {
    $s .= " with signal " . ($exitcode & 0x7f);
  }
  if ($exitcode & 0x80) {
    $s .= " with core dump";
  }
  return $s;
}

__DATA__
#!/usr/bin/perl

# checkout-and-build

use Fcntl ':flock';
use File::Path qw( make_path );

my $destdir = $ENV{"CRUNCH_SRC"};
my $commit = $ENV{"CRUNCH_SRC_COMMIT"};
my $repo = $ENV{"CRUNCH_SRC_URL"};
my $task_work = $ENV{"TASK_WORK"};

for my $dir ($destdir, $task_work) {
    if ($dir) {
        make_path $dir;
        -e $dir or die "Failed to create temporary directory ($dir): $!";
    }
}

open L, ">", "$destdir.lock" or die "$destdir.lock: $!";
flock L, LOCK_EX;
if (readlink ("$destdir.commit") eq $commit && -d $destdir) {
    if (@ARGV) {
        exec(@ARGV);
        die "Cannot exec `@ARGV`: $!";
    } else {
        exit 0;
    }
}

unlink "$destdir.commit";
open STDOUT, ">", "$destdir.log";
open STDERR, ">&STDOUT";

mkdir $destdir;
my @git_archive_data = <DATA>;
if (@git_archive_data) {
  open TARX, "|-", "tar", "-C", $destdir, "-xf", "-";
  print TARX @git_archive_data;
  if(!close(TARX)) {
    die "'tar -C $destdir -xf -' exited $?: $!";
  }
}

my $pwd;
chomp ($pwd = `pwd`);
my $install_dir = $ENV{"CRUNCH_INSTALL"} || "$pwd/opt";
mkdir $install_dir;

for my $src_path ("$destdir/arvados/sdk/python") {
  if (-d $src_path) {
    shell_or_die ("virtualenv", $install_dir);
    shell_or_die ("cd $src_path && ./build.sh && $install_dir/bin/python setup.py install");
  }
}

if (-e "$destdir/crunch_scripts/install") {
    shell_or_die ("$destdir/crunch_scripts/install", $install_dir);
} elsif (!-e "./install.sh" && -e "./tests/autotests.sh") {
    # Old version
    shell_or_die ("./tests/autotests.sh", $install_dir);
} elsif (-e "./install.sh") {
    shell_or_die ("./install.sh", $install_dir);
}

if ($commit) {
    unlink "$destdir.commit.new";
    symlink ($commit, "$destdir.commit.new") or die "$destdir.commit.new: $!";
    rename ("$destdir.commit.new", "$destdir.commit") or die "$destdir.commit: $!";
}

close L;

if (@ARGV) {
    exec(@ARGV);
    die "Cannot exec `@ARGV`: $!";
} else {
    exit 0;
}

sub shell_or_die
{
  if ($ENV{"DEBUG"}) {
    print STDERR "@_\n";
  }
  system (@_) == 0
      or die "@_ failed: $! exit 0x".sprintf("%x",$?);
}

__DATA__<|MERGE_RESOLUTION|>--- conflicted
+++ resolved
@@ -263,28 +263,11 @@
 @slot = sort { $a->{cpu} <=> $b->{cpu} } @slot;
 
 
-<<<<<<< HEAD
-
-my $jobmanager_id;
-# Claim this job, and make sure nobody else does
-unless ($Job->update_attributes('is_locked_by_uuid' => $User->{'uuid'}) &&
-        $Job->{'is_locked_by_uuid'} == $User->{'uuid'}) {
-  Log(undef, "Error while updating / locking job, exiting ".EX_TEMPFAIL);
-  exit EX_TEMPFAIL;
-}
-$Job->update_attributes('state' => 'Running',
-                        'tasks_summary' => { 'failed' => 0,
-                                             'todo' => 1,
-                                             'running' => 0,
-                                             'done' => 0 });
-
-=======
 $Job->update_attributes(
   'tasks_summary' => { 'failed' => 0,
                        'todo' => 1,
                        'running' => 0,
                        'done' => 0 });
->>>>>>> 1f469018
 
 Log (undef, "start");
 $SIG{'INT'} = sub { $main::please_freeze = 1; };
@@ -1406,7 +1389,7 @@
   waitpid($log_pipe_pid, 0);
   $log_pipe_pid = $log_pipe_in = $log_pipe_out = undef;
   if ($?) {
-    Log("log_writer_finish: arv-put returned error $?")
+    Log("log_writer_finish: arv-put exited ".exit_status_s($?))
   }
 
   return $arv_put_output;
@@ -1449,13 +1432,8 @@
   Log (undef, $message);
   freeze() if @jobstep_todo;
   collate_output() if @jobstep_todo;
-<<<<<<< HEAD
   cleanup() if $Job;
-  save_meta() if $local_logfile;
-=======
-  cleanup();
   save_meta() if log_writer_is_active();
->>>>>>> 1f469018
   die;
 }
 
@@ -1475,19 +1453,7 @@
   my $justcheckpoint = shift; # false if this will be the last meta saved
   return if $justcheckpoint;  # checkpointing is not relevant post-Warehouse.pm
 
-<<<<<<< HEAD
-  $local_logfile->flush;
-  my $retry_count = put_retry_count();
-  my $cmd = "arv-put --portable-data-hash --retries $retry_count " .
-      "--filename ''\Q$keep_logfile\E " . quotemeta($local_logfile->filename);
-  my $loglocator = `$cmd`;
-  die "system $cmd exited ".exit_status_s($?) if $?;
-  chomp($loglocator);
-
-  $local_logfile = undef;   # the temp file is automatically deleted
-=======
   my $loglocator = log_writer_finish();
->>>>>>> 1f469018
   Log (undef, "log manifest is $loglocator");
   $Job->{'log'} = $loglocator;
   $Job->update_attributes('log', $loglocator);
