--- conflicted
+++ resolved
@@ -145,28 +145,9 @@
             else:
                 processStatus = "permanentFail"
 
-<<<<<<< HEAD
-            outputs = done.done_outputs(self, container, "/tmp", self.outdir, "/keep")
-=======
-            try:
-                outputs = {}
-                if record["output"]:
-                    outputs = done.done(self, record, "/tmp", self.outdir, "/keep")
-            except WorkflowException as e:
-                logger.error("Error while collecting output for container %s:\n%s", self.name, e, exc_info=(e if self.arvrunner.debug else False))
-                processStatus = "permanentFail"
-            except Exception as e:
-                logger.exception("Got unknown exception while collecting output for container %s:", self.name)
-                processStatus = "permanentFail"
-
-            # Note: Currently, on error output_callback is expecting an empty dict,
-            # anything else will fail.
-            if not isinstance(outputs, dict):
-                logger.error("Unexpected output type %s '%s'", type(outputs), outputs)
-                outputs = {}
-                processStatus = "permanentFail"
-
->>>>>>> a07c8bfa
+            outputs = {}
+            if container["output"]:
+                outputs = done.done_outputs(self, container, "/tmp", self.outdir, "/keep")
             self.output_callback(outputs, processStatus)
         finally:
             del self.arvrunner.processes[record["uuid"]]
