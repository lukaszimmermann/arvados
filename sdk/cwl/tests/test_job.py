--- conflicted
+++ resolved
@@ -389,13 +389,9 @@
         tool, metadata = loadingContext.loader.resolve_ref("tests/wf/scatter2.cwl")
         metadata["cwlVersion"] = tool["cwlVersion"]
 
-<<<<<<< HEAD
         mockc = mock.MagicMock()
         mockcollection.side_effect = lambda *args, **kwargs: CollectionMock(mockc, *args, **kwargs)
-=======
-        mockcollection().portable_data_hash.return_value = "99999999999999999999999999999999+118"
         mockcollectionreader().find.return_value = arvados.arvfile.ArvadosFile(mock.MagicMock(), "token.txt")
->>>>>>> e73008e4
 
         arvtool = arvados_cwl.ArvadosWorkflow(runner, tool, loadingContext)
         arvtool.formatgraph = None
