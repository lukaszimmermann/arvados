--- conflicted
+++ resolved
@@ -5,22 +5,14 @@
 // ResourceListParams expresses which results are requested in a
 // list/index API.
 type ResourceListParams struct {
-<<<<<<< HEAD
-	Select   []string `json:"select,omitempty"`
-	Filters  []Filter `json:"filters,omitempty"`
-	Limit    *int     `json:"limit,omitempty"`
-	Offset   int      `json:"offset,omitempty"`
-	Order    string   `json:"order,omitempty"`
-	Distinct bool     `json:"distinct,omitempty"`
-	Count    bool     `json:"count,omitempty"`
-=======
 	Select       []string `json:"select,omitempty"`
 	Filters      []Filter `json:"filters,omitempty"`
 	IncludeTrash bool     `json:"include_trash,omitempty"`
 	Limit        *int     `json:"limit,omitempty"`
 	Offset       int      `json:"offset,omitempty"`
 	Order        string   `json:"order,omitempty"`
->>>>>>> 565e1cc8
+	Distinct     bool     `json:"distinct,omitempty"`
+	Count        bool     `json:"count,omitempty"`
 }
 
 // A Filter restricts the set of records returned by a list/index API.
