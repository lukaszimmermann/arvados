--- conflicted
+++ resolved
@@ -476,7 +476,6 @@
         if block.state() != _BufferBlock.WRITABLE:
             return
 
-<<<<<<< HEAD
         if wait:
             block.set_state(_BufferBlock.PENDING)
             loc = self._keep.put(block.buffer_view[0:block.write_pointer].tobytes())
@@ -505,9 +504,6 @@
                         thread.daemon = True
                         thread.start()
 
-=======
-        if block.state() == _BufferBlock.WRITABLE:
->>>>>>> dd5deb94
             # Mark the block as PENDING so to disallow any more appends.
             block.set_state(_BufferBlock.PENDING)
             self._put_queue.put(block)
@@ -547,12 +543,8 @@
             items = self._bufferblocks.items()
 
         for k,v in items:
-<<<<<<< HEAD
             if v.state() == _BufferBlock.WRITABLE:
                 v.owner.flush(False)
-=======
-            v.owner.flush()
->>>>>>> dd5deb94
 
         with self.lock:
             if self._put_queue is not None:
@@ -744,14 +736,8 @@
         elif size > self.size():
             raise IOError(errno.EINVAL, "truncate() does not support extending the file size")
 
-<<<<<<< HEAD
-    def readfrom(self, offset, size, num_retries, exact=False):
-        """Read upto `size` bytes from the file starting at `offset`.
-=======
-
     def readfrom(self, offset, size, num_retries, exact=False):
         """Read up to `size` bytes from the file starting at `offset`.
->>>>>>> dd5deb94
 
         :exact:
          If False (default), return less data than requested if the read
@@ -841,19 +827,12 @@
         return len(data)
 
     @synchronized
-<<<<<<< HEAD
     def flush(self, wait=True, num_retries=0):
         if self.modified():
             if self._current_bblock and self._current_bblock.state() == _BufferBlock.WRITABLE:
                 self._repack_writes(num_retries)
                 self.parent._my_block_manager().commit_bufferblock(self._current_bblock, wait)
             self.parent.notify(MOD, self.parent, self.name, (self, self))
-=======
-    def flush(self, num_retries=0):
-        if self._current_bblock:
-            self._repack_writes(num_retries)
-            self.parent._my_block_manager().commit_bufferblock(self._current_bblock)
->>>>>>> dd5deb94
 
     @must_be_writable
     @synchronized
@@ -930,7 +909,6 @@
 
     @_FileLikeObjectBase._before_close
     @retry_method
-<<<<<<< HEAD
     def read(self, size=None, num_retries=None):
         """Read up to `size` bytes from the file and return the result.
 
@@ -946,16 +924,9 @@
                 rd = self.arvadosfile.readfrom(self._filepos, config.KEEP_BLOCK_SIZE, num_retries)
             return ''.join(data)
         else:
-            data = self.arvadosfile.readfrom(self._filepos, size, num_retries)
+            data = self.arvadosfile.readfrom(self._filepos, size, num_retries, exact=True)
             self._filepos += len(data)
             return data
-=======
-    def read(self, size, num_retries=None):
-        """Read up to `size` bytes from the stream, starting at the current file position."""
-        data = self.arvadosfile.readfrom(self._filepos, size, num_retries, exact=True)
-        self._filepos += len(data)
-        return data
->>>>>>> dd5deb94
 
     @_FileLikeObjectBase._before_close
     @retry_method
