from __future__ import print_function
from __future__ import division

import argparse
import collections
import logging
import re
import sys

import arvados
import arvados.commands._util as arv_cmd

from arvados._version import __version__

FileInfo = collections.namedtuple('FileInfo', ['stream_name', 'name', 'size'])

def parse_args(args):
    parser = argparse.ArgumentParser(
        description='List contents of a manifest',
        parents=[arv_cmd.retry_opt])

    parser.add_argument('locator', type=str,
                        help="""Collection UUID or locator, optionally with a subdir path.""")
    parser.add_argument('-s', action='store_true',
                        help="""List file sizes, in KiB.""")
    parser.add_argument('--version', action='version',
                        version="%s %s" % (sys.argv[0], __version__),
                        help='Print version and exit.')

    return parser.parse_args(args)

def size_formatter(coll_file):
<<<<<<< HEAD
    return "{:>10}".format((coll_file.size() + 1023) // 1024)
=======
    return "{:>10}".format((coll_file.size + 1023) / 1024)
>>>>>>> 1b290e51

def name_formatter(coll_file):
    return "{}/{}".format(coll_file.stream_name, coll_file.name)

def main(args, stdout, stderr, api_client=None, logger=None):
    args = parse_args(args)

    if api_client is None:
        api_client = arvados.api('v1')

    if logger is None:
        logger = logging.getLogger('arvados.arv-ls')

    try:
        r = re.search(r'^(.*?)(/.*)?$', args.locator)
        collection = r.group(1)
        get_prefix = r.group(2)

        cr = arvados.CollectionReader(collection, api_client=api_client,
                                      num_retries=args.retries)
        if get_prefix:
            if get_prefix[-1] == '/':
                get_prefix = get_prefix[:-1]
            stream_name = '.' + get_prefix
            reader = cr.find(stream_name)
            if not (isinstance(reader, arvados.CollectionReader) or
                    isinstance(reader, arvados.collection.Subcollection)):
                logger.error("'{}' is not a subdirectory".format(get_prefix))
                return 1
        else:
            stream_name = '.'
            reader = cr
    except (arvados.errors.ApiError,
            arvados.errors.ArgumentError,
            arvados.errors.NotFoundError) as error:
        logger.error("error fetching collection: {}".format(error))
        return 1

    formatters = []
    if args.s:
        formatters.append(size_formatter)
    formatters.append(name_formatter)

    for f in files_in_collection(reader, stream_name):
        print(*(info_func(f) for info_func in formatters), file=stdout)

    return 0

def files_in_collection(c, stream_name='.'):
    # Sort first by file type, then alphabetically by file path.
    for i in sorted(c.keys(),
                    key=lambda k: (
                        isinstance(c[k], arvados.collection.Subcollection),
                        k.upper())):
        if isinstance(c[i], arvados.arvfile.ArvadosFile):
            yield FileInfo(stream_name=stream_name,
                           name=i,
                           size=c[i].size())
        elif isinstance(c[i], arvados.collection.Subcollection):
            for f in files_in_collection(c[i], "{}/{}".format(stream_name, i)):
                yield f<|MERGE_RESOLUTION|>--- conflicted
+++ resolved
@@ -30,11 +30,7 @@
     return parser.parse_args(args)
 
 def size_formatter(coll_file):
-<<<<<<< HEAD
-    return "{:>10}".format((coll_file.size() + 1023) // 1024)
-=======
-    return "{:>10}".format((coll_file.size + 1023) / 1024)
->>>>>>> 1b290e51
+    return "{:>10}".format((coll_file.size + 1023) // 1024)
 
 def name_formatter(coll_file):
     return "{}/{}".format(coll_file.stream_name, coll_file.name)
