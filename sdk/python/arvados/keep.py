--- conflicted
+++ resolved
@@ -74,7 +74,7 @@
             with self._done_lock:
                 return (self._done < self._todo)
 
-        def save_response(self, response_body):
+        def save_response(self, response_body, replicas_stored):
             """
             Records a response body (a locator, possibly signed) returned by
             the Keep server.  It is not necessary to save more than
@@ -82,7 +82,7 @@
             in response to a successful request is valid.
             """
             with self._done_lock:
-                self._done += 1
+                self._done += replicas_stored
                 self._response = response_body
 
         def response(self):
@@ -148,23 +148,18 @@
                                       (str(threading.current_thread()),
                                        self.args['data_hash'],
                                        self.args['service_root']))
-<<<<<<< HEAD
-                        return limiter.save_response(content.strip())
-=======
-
+                        replicas_stored = 1
                         if 'x-keep-replicas-stored' in resp:
                             # Tick the 'done' counter for the number of replica
                             # reported stored by the server, for the case that
                             # we're talking to a proxy or other backend that
                             # stores to multiple copies for us.
-                            replicas = int(resp['x-keep-replicas-stored'])
-                            while replicas > 0:
-                                limiter.increment_done()
-                                replicas -= 1
-                        else:
-                            limiter.increment_done()
-                        return
->>>>>>> c61379a9
+                            try:
+                                replicas_stored = int(resp['x-keep-replicas-stored'])
+                            except ValueError:
+                                pass
+                        return limiter.save_response(content.strip(), replicas_stored)
+
                     logging.warning("Request fail: PUT %s => %s %s" %
                                     (url, resp['status'], content))
                 except (httplib2.HttpLib2Error, httplib.HTTPException) as e:
@@ -188,6 +183,7 @@
             # configuration.
             keep_proxy_env = config.get("ARVADOS_KEEP_PROXY")
             if keep_proxy_env != None and len(keep_proxy_env) > 0:
+
                 if keep_proxy_env[-1:] != '/':
                     keep_proxy_env += "/"
                 self.service_roots = [keep_proxy_env]
@@ -404,14 +400,9 @@
         for t in threads:
             t.join()
         have_copies = thread_limiter.done()
-<<<<<<< HEAD
         # If we're done, return the response from Keep
-        if have_copies == want_copies:
+        if have_copies >= want_copies:
             return thread_limiter.response()
-=======
-        if have_copies >= want_copies:
-            return (data_hash + '+' + str(len(data)))
->>>>>>> c61379a9
         raise arvados.errors.KeepWriteError(
             "Write fail for %s: wanted %d but wrote %d" %
             (data_hash, want_copies, have_copies))
