--- conflicted
+++ resolved
@@ -502,13 +502,10 @@
          '-g', 'pid '+_pidfile('nginx')+';',
          '-c', conffile],
         env=env, stdin=open('/dev/null'), stdout=sys.stderr)
-<<<<<<< HEAD
-    _setport('keep-web-ssl', nginxconf['KEEPWEBSSLPORT'])
-=======
     cat_access = subprocess.Popen(
         ['cat', nginxconf['ACCESSLOG']],
         stdout=sys.stderr)
->>>>>>> 87640a81
+    _setport('keep-web-ssl', nginxconf['KEEPWEBSSLPORT'])
     _setport('keepproxy-ssl', nginxconf['KEEPPROXYSSLPORT'])
     _setport('arv-git-httpd-ssl', nginxconf['GITSSLPORT'])
 
