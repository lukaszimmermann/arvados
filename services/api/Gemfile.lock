GEM
  remote: https://rubygems.org/
  specs:
    actionmailer (3.2.17)
      actionpack (= 3.2.17)
      mail (~> 2.5.4)
    actionpack (3.2.17)
      activemodel (= 3.2.17)
      activesupport (= 3.2.17)
      builder (~> 3.0.0)
      erubis (~> 2.7.0)
      journey (~> 1.0.4)
      rack (~> 1.4.5)
      rack-cache (~> 1.2)
      rack-test (~> 0.6.1)
      sprockets (~> 2.2.1)
    activemodel (3.2.17)
      activesupport (= 3.2.17)
      builder (~> 3.0.0)
    activerecord (3.2.17)
      activemodel (= 3.2.17)
      activesupport (= 3.2.17)
      arel (~> 3.0.2)
      tzinfo (~> 0.3.29)
    activeresource (3.2.17)
      activemodel (= 3.2.17)
      activesupport (= 3.2.17)
    activesupport (3.2.17)
      i18n (~> 0.6, >= 0.6.4)
      multi_json (~> 1.0)
    acts_as_api (0.4.2)
      activemodel (>= 3.0.0)
      activesupport (>= 3.0.0)
      rack (>= 1.1.0)
    addressable (2.3.6)
    andand (1.3.3)
    arel (3.0.3)
    arvados (0.1.20140905115707)
      activesupport (>= 3.2.13)
      andand
      google-api-client (~> 0.6.3)
      json (>= 1.7.7)
      jwt (>= 0.1.5, < 1.0.0)
<<<<<<< HEAD
    arvados-cli (0.1.20140905115707)
=======
    arvados-cli (0.1.20140905164626)
>>>>>>> 15f512c3
      activesupport (~> 3.2, >= 3.2.13)
      andand (~> 1.3, >= 1.3.3)
      arvados (~> 0.1.0)
      curb (~> 0.8)
      google-api-client (~> 0.6.3)
      json (~> 1.7, >= 1.7.7)
      jwt (>= 0.1.5, < 1.0.0)
      oj (~> 2.0, >= 2.0.3)
      trollop (~> 2.0)
    autoparse (0.3.3)
      addressable (>= 2.3.1)
      extlib (>= 0.9.15)
      multi_json (>= 1.0.0)
    builder (3.0.4)
    capistrano (2.15.5)
      highline
      net-scp (>= 1.0.0)
      net-sftp (>= 2.0.0)
      net-ssh (>= 2.0.14)
      net-ssh-gateway (>= 1.1.0)
    coffee-rails (3.2.1)
      coffee-script (>= 2.2.0)
      railties (~> 3.2.0.beta)
    coffee-script (2.2.0)
      coffee-script-source
      execjs
    coffee-script-source (1.7.0)
    curb (0.8.6)
    daemon_controller (1.2.0)
    database_cleaner (1.2.0)
    erubis (2.7.0)
    eventmachine (1.0.3)
    execjs (2.0.2)
    extlib (0.9.16)
    factory_girl (4.4.0)
      activesupport (>= 3.0.0)
    factory_girl_rails (4.4.1)
      factory_girl (~> 4.4.0)
      railties (>= 3.0.0)
    faraday (0.8.9)
      multipart-post (~> 1.2.0)
    faye-websocket (0.7.2)
      eventmachine (>= 0.12.0)
      websocket-driver (>= 0.3.1)
    google-api-client (0.6.4)
      addressable (>= 2.3.2)
      autoparse (>= 0.3.3)
      extlib (>= 0.9.15)
      faraday (~> 0.8.4)
      jwt (>= 0.1.5)
      launchy (>= 2.1.1)
      multi_json (>= 1.0.0)
      signet (~> 0.4.5)
      uuidtools (>= 2.1.0)
    hashie (1.2.0)
    highline (1.6.21)
    hike (1.2.3)
    httpauth (0.2.1)
    i18n (0.6.11)
    journey (1.0.4)
    jquery-rails (3.1.0)
      railties (>= 3.0, < 5.0)
      thor (>= 0.14, < 2.0)
    json (1.8.1)
    jwt (0.1.13)
      multi_json (>= 1.5)
    launchy (2.4.2)
      addressable (~> 2.3)
    libv8 (3.16.14.3)
    mail (2.5.4)
      mime-types (~> 1.16)
      treetop (~> 1.4.8)
    mime-types (1.25.1)
    multi_json (1.10.1)
    multipart-post (1.2.0)
    net-scp (1.2.0)
      net-ssh (>= 2.6.5)
    net-sftp (2.1.2)
      net-ssh (>= 2.6.5)
    net-ssh (2.8.0)
    net-ssh-gateway (1.2.0)
      net-ssh (>= 2.6.5)
    oauth2 (0.8.1)
      faraday (~> 0.8)
      httpauth (~> 0.1)
      jwt (~> 0.1.4)
      multi_json (~> 1.0)
      rack (~> 1.2)
    oj (2.10.2)
    omniauth (1.1.1)
      hashie (~> 1.2)
      rack
    omniauth-oauth2 (1.1.1)
      oauth2 (~> 0.8.0)
      omniauth (~> 1.0)
    passenger (4.0.41)
      daemon_controller (>= 1.2.0)
      rack
      rake (>= 0.8.1)
    pg (0.17.1)
    pg_power (1.6.4)
      pg
      rails (~> 3.1)
    polyglot (0.3.4)
    puma (2.8.2)
      rack (>= 1.1, < 2.0)
    rack (1.4.5)
    rack-cache (1.2)
      rack (>= 0.4)
    rack-ssl (1.3.4)
      rack
    rack-test (0.6.2)
      rack (>= 1.0)
    rails (3.2.17)
      actionmailer (= 3.2.17)
      actionpack (= 3.2.17)
      activerecord (= 3.2.17)
      activeresource (= 3.2.17)
      activesupport (= 3.2.17)
      bundler (~> 1.0)
      railties (= 3.2.17)
    railties (3.2.17)
      actionpack (= 3.2.17)
      activesupport (= 3.2.17)
      rack-ssl (~> 1.3.2)
      rake (>= 0.8.7)
      rdoc (~> 3.4)
      thor (>= 0.14.6, < 2.0)
    rake (10.2.2)
    rdoc (3.12.2)
      json (~> 1.4)
    ref (1.0.5)
    rvm-capistrano (1.5.1)
      capistrano (~> 2.15.4)
    sass (3.3.4)
    sass-rails (3.2.6)
      railties (~> 3.2.0)
      sass (>= 3.1.10)
      tilt (~> 1.3)
    signet (0.4.5)
      addressable (>= 2.2.3)
      faraday (~> 0.8.1)
      jwt (>= 0.1.5)
      multi_json (>= 1.0.0)
    simplecov (0.7.1)
      multi_json (~> 1.0)
      simplecov-html (~> 0.7.1)
    simplecov-html (0.7.1)
    simplecov-rcov (0.2.3)
      simplecov (>= 0.4.1)
    sprockets (2.2.2)
      hike (~> 1.2)
      multi_json (~> 1.0)
      rack (~> 1.0)
      tilt (~> 1.1, != 1.3.0)
    sshkey (1.6.1)
    test_after_commit (0.2.3)
    themes_for_rails (0.5.1)
      rails (>= 3.0.0)
    therubyracer (0.12.1)
      libv8 (~> 3.16.14.0)
      ref
    thor (0.19.1)
    tilt (1.4.1)
    treetop (1.4.15)
      polyglot
      polyglot (>= 0.3.1)
    trollop (2.0)
    tzinfo (0.3.39)
    uglifier (2.5.0)
      execjs (>= 0.3.0)
      json (>= 1.8.0)
    uuidtools (2.1.5)
    websocket-driver (0.3.2)

PLATFORMS
  ruby

DEPENDENCIES
  acts_as_api
  andand
<<<<<<< HEAD
  arvados (>= 0.1.20140905115707)
  arvados-cli (>= 0.1.20140905115707)
=======
  arvados-cli (>= 0.1.20140905164626)
>>>>>>> 15f512c3
  coffee-rails (~> 3.2.0)
  database_cleaner
  factory_girl_rails
  faye-websocket
  google-api-client (~> 0.6.3)
  jquery-rails
  multi_json
  oj
  omniauth (= 1.1.1)
  omniauth-oauth2 (= 1.1.1)
  passenger
  pg
  pg_power
  puma
  rails (~> 3.2.0)
  rvm-capistrano
  sass-rails (>= 3.2.0)
  simplecov (~> 0.7.1)
  simplecov-rcov
  sshkey
  test_after_commit
  themes_for_rails
  therubyracer
  trollop
  uglifier (>= 1.0.3)<|MERGE_RESOLUTION|>--- conflicted
+++ resolved
@@ -35,17 +35,13 @@
     addressable (2.3.6)
     andand (1.3.3)
     arel (3.0.3)
-    arvados (0.1.20140905115707)
+    arvados (0.1.20140905131846)
       activesupport (>= 3.2.13)
       andand
       google-api-client (~> 0.6.3)
       json (>= 1.7.7)
       jwt (>= 0.1.5, < 1.0.0)
-<<<<<<< HEAD
-    arvados-cli (0.1.20140905115707)
-=======
     arvados-cli (0.1.20140905164626)
->>>>>>> 15f512c3
       activesupport (~> 3.2, >= 3.2.13)
       andand (~> 1.3, >= 1.3.3)
       arvados (~> 0.1.0)
@@ -227,12 +223,8 @@
 DEPENDENCIES
   acts_as_api
   andand
-<<<<<<< HEAD
-  arvados (>= 0.1.20140905115707)
-  arvados-cli (>= 0.1.20140905115707)
-=======
-  arvados-cli (>= 0.1.20140905164626)
->>>>>>> 15f512c3
+  arvados (>= 0.1.20140905131846)
+  arvados-cli (>= 0.1.20140905131846)
   coffee-rails (~> 3.2.0)
   database_cleaner
   factory_girl_rails
