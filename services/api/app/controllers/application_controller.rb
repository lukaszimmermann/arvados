module ApiTemplateOverride
  def allowed_to_render?(fieldset, field, model, options)
    if options[:select]
      return options[:select].include? field.to_s
    end
    super
  end
end

class ActsAsApi::ApiTemplate
  prepend ApiTemplateOverride
end

require 'load_param'
require 'record_filters'

class ApplicationController < ActionController::Base
  include CurrentApiClient
  include ThemesForRails::ActionController
  include LoadParam
  include RecordFilters

  respond_to :json
  protect_from_forgery

  ERROR_ACTIONS = [:render_error, :render_not_found]

  before_filter :respond_with_json_by_default
  before_filter :remote_ip
  before_filter :load_read_auths
  before_filter :require_auth_scope, except: ERROR_ACTIONS

  before_filter :catch_redirect_hint
  before_filter(:find_object_by_uuid,
                except: [:index, :create] + ERROR_ACTIONS)
  before_filter :load_limit_offset_order_params, only: [:index, :contents]
  before_filter :load_where_param, only: [:index, :contents]
  before_filter :load_filters_param, only: [:index, :contents]
  before_filter :find_objects_for_index, :only => :index
  before_filter :reload_object_before_update, :only => :update
  before_filter(:render_404_if_no_object,
                except: [:index, :create] + ERROR_ACTIONS)

  theme :select_theme

  attr_accessor :resource_attrs

  begin
    rescue_from(Exception,
                ArvadosModel::PermissionDeniedError,
                :with => :render_error)
    rescue_from(ActiveRecord::RecordNotFound,
                ActionController::RoutingError,
                ActionController::UnknownController,
                AbstractController::ActionNotFound,
                :with => :render_not_found)
  end

  def index
    @objects.uniq!(&:id) if @select.nil? or @select.include? "id"
    if params[:eager] and params[:eager] != '0' and params[:eager] != 0 and params[:eager] != ''
      @objects.each(&:eager_load_associations)
    end
    render_list
  end

  def show
    render json: @object.as_api_response(nil, select: @select)
  end

  def create
    @object = model_class.new resource_attrs
    @object.save!
    show
  end

  def update
    attrs_to_update = resource_attrs.reject { |k,v|
      [:kind, :etag, :href].index k
    }
    @object.update_attributes! attrs_to_update
    show
  end

  def destroy
    @object.destroy
    show
  end

  def catch_redirect_hint
    if !current_user
      if params.has_key?('redirect_to') then
        session[:redirect_to] = params[:redirect_to]
      end
    end
  end

  def render_404_if_no_object
    render_not_found "Object not found" if !@object
  end

  def render_error(e)
    logger.error e.inspect
    if e.respond_to? :backtrace and e.backtrace
      logger.error e.backtrace.collect { |x| x + "\n" }.join('')
    end
    if (@object.respond_to? :errors and
        @object.errors.andand.full_messages.andand.any?)
      errors = @object.errors.full_messages
      logger.error errors.inspect
    else
      errors = [e.inspect]
    end
    status = e.respond_to?(:http_status) ? e.http_status : 422
    send_error(*errors, status: status)
  end

  def render_not_found(e=ActionController::RoutingError.new("Path not found"))
    logger.error e.inspect
    send_error("Path not found", status: 404)
  end

  protected

  def send_error(*args)
    if args.last.is_a? Hash
      err = args.pop
    else
      err = {}
    end
    err[:errors] ||= args
    err[:error_token] = [Time.now.utc.to_i, "%08x" % rand(16 ** 8)].join("+")
    status = err.delete(:status) || 422
    logger.error "Error #{err[:error_token]}: #{status}"
    render json: err, status: status
  end

  def find_objects_for_index
    @objects ||= model_class.readable_by(*@read_users)
    apply_where_limit_order_params
  end

  def apply_filters
    ft = record_filters @filters, @objects.table_name
    if ft[:cond_out].any?
      @objects = @objects.where(ft[:cond_out].join(' AND '), *ft[:param_out])
    end
  end

  def apply_where_limit_order_params
    apply_filters

    ar_table_name = @objects.table_name
    if @where.is_a? Hash and @where.any?
      conditions = ['1=1']
      @where.each do |attr,value|
        if attr.to_s == 'any'
          if value.is_a?(Array) and
              value.length == 2 and
              value[0] == 'contains' then
            ilikes = []
            model_class.searchable_columns('ilike').each do |column|
              # Including owner_uuid in an "any column" search will
              # probably just return a lot of false positives.
              next if column == 'owner_uuid'
              ilikes << "#{ar_table_name}.#{column} ilike ?"
              conditions << "%#{value[1]}%"
            end
            if ilikes.any?
              conditions[0] << ' and (' + ilikes.join(' or ') + ')'
            end
          end
        elsif attr.to_s.match(/^[a-z][_a-z0-9]+$/) and
            model_class.columns.collect(&:name).index(attr.to_s)
          if value.nil?
            conditions[0] << " and #{ar_table_name}.#{attr} is ?"
            conditions << nil
          elsif value.is_a? Array
            if value[0] == 'contains' and value.length == 2
              conditions[0] << " and #{ar_table_name}.#{attr} like ?"
              conditions << "%#{value[1]}%"
            else
              conditions[0] << " and #{ar_table_name}.#{attr} in (?)"
              conditions << value
            end
          elsif value.is_a? String or value.is_a? Fixnum or value == true or value == false
            conditions[0] << " and #{ar_table_name}.#{attr}=?"
            conditions << value
          elsif value.is_a? Hash
            # Not quite the same thing as "equal?" but better than nothing?
            value.each do |k,v|
              if v.is_a? String
                conditions[0] << " and #{ar_table_name}.#{attr} ilike ?"
                conditions << "%#{k}%#{v}%"
              end
            end
          end
        end
      end
      if conditions.length > 1
        conditions[0].sub!(/^1=1 and /, '')
        @objects = @objects.
          where(*conditions)
      end
    end

    if @select
<<<<<<< HEAD
      # Map attribute names in @select to real column names, resolve
      # those to fully-qualified SQL column names, and pass the
      # resulting string to the select method.
      api_column_map = model_class.attributes_required_columns
      columns_list = @select.
        flat_map { |attr| api_column_map[attr] }.
        uniq.
        map { |s| "#{table_name}.#{ActiveRecord::Base.connection.quote_column_name s}" }
      columns_list += ["#{table_name}.id"] if not @distinct
      @objects = @objects.select(columns_list.join(", "))
=======
      unless action_name.in? %w(create update destroy)
        # Map attribute names in @select to real column names, resolve
        # those to fully-qualified SQL column names, and pass the
        # resulting string to the select method.
        api_column_map = model_class.attributes_required_columns
        columns_list = @select.
          flat_map { |attr| api_column_map[attr] }.
          uniq.
          map { |s| "#{table_name}.#{ActiveRecord::Base.connection.quote_column_name s}" }
        @objects = @objects.select(columns_list.join(", "))
      end

      # This information helps clients understand what they're seeing
      # (Workbench always expects it), but they can't select it explicitly
      # because it's not an SQL column.  Always add it.
      # (This is harmless, given that clients can deduce what they're
      # looking at by the returned UUID anyway.)
      @select |= ["kind"]
>>>>>>> da34478c
    end
    @objects = @objects.order(@orders.join ", ") if @orders.any?
    @objects = @objects.limit(@limit)
    @objects = @objects.offset(@offset)
    @objects = @objects.uniq(@distinct) if not @distinct.nil?
  end

  def resource_attrs
    return @attrs if @attrs
    @attrs = params[resource_name]
    if @attrs.is_a? String
      @attrs = Oj.load @attrs, symbol_keys: true
    end
    unless @attrs.is_a? Hash
      message = "No #{resource_name}"
      if resource_name.index('_')
        message << " (or #{resource_name.camelcase(:lower)})"
      end
      message << " hash provided with request"
      raise ArgumentError.new(message)
    end
    %w(created_at modified_by_client_uuid modified_by_user_uuid modified_at).each do |x|
      @attrs.delete x.to_sym
    end
    @attrs = @attrs.symbolize_keys if @attrs.is_a? HashWithIndifferentAccess
    @attrs
  end

  # Authentication
  def load_read_auths
    @read_auths = []
    if current_api_client_authorization
      @read_auths << current_api_client_authorization
    end
    # Load reader tokens if this is a read request.
    # If there are too many reader tokens, assume the request is malicious
    # and ignore it.
    if request.get? and params[:reader_tokens] and
        params[:reader_tokens].size < 100
      @read_auths += ApiClientAuthorization
        .includes(:user)
        .where('api_token IN (?) AND
                (expires_at IS NULL OR expires_at > CURRENT_TIMESTAMP)',
               params[:reader_tokens])
        .all
    end
    @read_auths.select! { |auth| auth.scopes_allow_request? request }
    @read_users = @read_auths.map { |auth| auth.user }.uniq
  end

  def require_login
    if not current_user
      respond_to do |format|
        format.json { send_error("Not logged in", status: 401) }
        format.html { redirect_to '/auth/joshid' }
      end
      false
    end
  end

  def admin_required
    unless current_user and current_user.is_admin
      send_error("Forbidden", status: 403)
    end
  end

  def require_auth_scope
    if @read_auths.empty?
      if require_login != false
        send_error("Forbidden", status: 403)
      end
      false
    end
  end

  def respond_with_json_by_default
    html_index = request.accepts.index(Mime::HTML)
    if html_index.nil? or request.accepts[0...html_index].include?(Mime::JSON)
      request.format = :json
    end
  end

  def model_class
    controller_name.classify.constantize
  end

  def resource_name             # params[] key used by client
    controller_name.singularize
  end

  def table_name
    controller_name
  end

  def find_object_by_uuid
    if params[:id] and params[:id].match /\D/
      params[:uuid] = params.delete :id
    end
    @where = { uuid: params[:uuid] }
    @offset = 0
    @limit = 1
    @orders = []
    @filters = []
    @objects = nil
    find_objects_for_index
    @object = @objects.first
  end

  def reload_object_before_update
    # This is necessary to prevent an ActiveRecord::ReadOnlyRecord
    # error when updating an object which was retrieved using a join.
    if @object.andand.readonly?
      @object = model_class.find_by_uuid(@objects.first.uuid)
    end
  end

  def load_json_value(hash, key, must_be_class=nil)
    if hash[key].is_a? String
      hash[key] = Oj.load(hash[key], symbol_keys: false)
      if must_be_class and !hash[key].is_a? must_be_class
        raise TypeError.new("parameter #{key.to_s} must be a #{must_be_class.to_s}")
      end
    end
  end

  def self.accept_attribute_as_json(attr, must_be_class=nil)
    before_filter lambda { accept_attribute_as_json attr, must_be_class }
  end
  accept_attribute_as_json :properties, Hash
  accept_attribute_as_json :info, Hash
  def accept_attribute_as_json(attr, must_be_class)
    if params[resource_name] and resource_attrs.is_a? Hash
      if resource_attrs[attr].is_a? Hash
        # Convert symbol keys to strings (in hashes provided by
        # resource_attrs)
        resource_attrs[attr] = resource_attrs[attr].
          with_indifferent_access.to_hash
      else
        load_json_value(resource_attrs, attr, must_be_class)
      end
    end
  end

  def self.accept_param_as_json(key, must_be_class=nil)
    prepend_before_filter lambda { load_json_value(params, key, must_be_class) }
  end
  accept_param_as_json :reader_tokens, Array

  def render_list
    @object_list = {
      :kind  => "arvados##{(@response_resource_name || resource_name).camelize(:lower)}List",
      :etag => "",
      :self_link => "",
      :offset => @offset,
      :limit => @limit,
      :items => @objects.as_api_response(nil, {select: @select})
    }
    if @objects.respond_to? :except
      @object_list[:items_available] = @objects.
        except(:limit).except(:offset).
        count(:id, distinct: true)
    end
    render json: @object_list
  end

  def remote_ip
    # Caveat: this is highly dependent on the proxy setup. YMMV.
    if request.headers.has_key?('HTTP_X_REAL_IP') then
      # We're behind a reverse proxy
      @remote_ip = request.headers['HTTP_X_REAL_IP']
    else
      # Hopefully, we are not!
      @remote_ip = request.env['REMOTE_ADDR']
    end
  end

  def self._index_requires_parameters
    {
      filters: { type: 'array', required: false },
      where: { type: 'object', required: false },
      order: { type: 'array', required: false },
      select: { type: 'array', required: false },
      distinct: { type: 'boolean', required: false },
      limit: { type: 'integer', required: false, default: DEFAULT_LIMIT },
      offset: { type: 'integer', required: false, default: 0 },
    }
  end

  def client_accepts_plain_text_stream
    (request.headers['Accept'].split(' ') &
     ['text/plain', '*/*']).count > 0
  end

  def render *opts
    if opts.first
      response = opts.first[:json]
      if response.is_a?(Hash) &&
          params[:_profile] &&
          Thread.current[:request_starttime]
        response[:_profile] = {
          request_time: Time.now - Thread.current[:request_starttime]
        }
      end
    end
    super *opts
  end

  def select_theme
    return Rails.configuration.arvados_theme
  end
end<|MERGE_RESOLUTION|>--- conflicted
+++ resolved
@@ -205,18 +205,6 @@
     end
 
     if @select
-<<<<<<< HEAD
-      # Map attribute names in @select to real column names, resolve
-      # those to fully-qualified SQL column names, and pass the
-      # resulting string to the select method.
-      api_column_map = model_class.attributes_required_columns
-      columns_list = @select.
-        flat_map { |attr| api_column_map[attr] }.
-        uniq.
-        map { |s| "#{table_name}.#{ActiveRecord::Base.connection.quote_column_name s}" }
-      columns_list += ["#{table_name}.id"] if not @distinct
-      @objects = @objects.select(columns_list.join(", "))
-=======
       unless action_name.in? %w(create update destroy)
         # Map attribute names in @select to real column names, resolve
         # those to fully-qualified SQL column names, and pass the
@@ -235,7 +223,6 @@
       # (This is harmless, given that clients can deduce what they're
       # looking at by the returned UUID anyway.)
       @select |= ["kind"]
->>>>>>> da34478c
     end
     @objects = @objects.order(@orders.join ", ") if @orders.any?
     @objects = @objects.limit(@limit)
