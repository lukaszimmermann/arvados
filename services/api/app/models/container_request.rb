--- conflicted
+++ resolved
@@ -118,11 +118,8 @@
                             manifest_text: manifest,
                             portable_data_hash: pdh,
                             name: coll_name,
-<<<<<<< HEAD
-=======
                             trash_at: trash_at,
                             delete_at: trash_at,
->>>>>>> 909313b2
                             properties: {
                               'type' => out_type,
                               'container_request' => uuid,
@@ -151,10 +148,7 @@
     self.cwd ||= "."
     self.container_count_max ||= Rails.configuration.container_count_max
     self.scheduling_parameters ||= {}
-<<<<<<< HEAD
-=======
     self.output_ttl ||= 0
->>>>>>> 909313b2
   end
 
   def set_container
