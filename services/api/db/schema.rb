# encoding: UTF-8
# This file is auto-generated from the current state of the database. Instead
# of editing this file, please use the migrations feature of Active Record to
# incrementally modify your database, and then regenerate this schema definition.
#
# Note that this schema.rb definition is the authoritative source for your
# database schema. If you need to create the application database on another
# system, you should be using db:schema:load, not running all the migrations
# from scratch. The latter is a flawed and unsustainable approach (the more migrations
# you'll amass, the slower it'll run and the greater likelihood for issues).
#
# It's strongly recommended to check this file into your version control system.


<<<<<<< HEAD
ActiveRecord::Schema.define(:version => 20140601022548) do
=======
ActiveRecord::Schema.define(:version => 20140602143352) do
>>>>>>> cda441b1

  create_table "api_client_authorizations", :force => true do |t|
    t.string   "api_token",                                           :null => false
    t.integer  "api_client_id",                                       :null => false
    t.integer  "user_id",                                             :null => false
    t.string   "created_by_ip_address"
    t.string   "last_used_by_ip_address"
    t.datetime "last_used_at"
    t.datetime "expires_at"
    t.datetime "created_at",                                          :null => false
    t.datetime "updated_at",                                          :null => false
    t.string   "default_owner_uuid"
    t.text     "scopes",                  :default => "---\n- all\n", :null => false
  end

  add_index "api_client_authorizations", ["api_client_id"], :name => "index_api_client_authorizations_on_api_client_id"
  add_index "api_client_authorizations", ["api_token"], :name => "index_api_client_authorizations_on_api_token", :unique => true
  add_index "api_client_authorizations", ["expires_at"], :name => "index_api_client_authorizations_on_expires_at"
  add_index "api_client_authorizations", ["user_id"], :name => "index_api_client_authorizations_on_user_id"

  create_table "api_clients", :force => true do |t|
    t.string   "uuid"
    t.string   "owner_uuid"
    t.string   "modified_by_client_uuid"
    t.string   "modified_by_user_uuid"
    t.datetime "modified_at"
    t.string   "name"
    t.string   "url_prefix"
    t.datetime "created_at",                                 :null => false
    t.datetime "updated_at",                                 :null => false
    t.boolean  "is_trusted",              :default => false
  end

  add_index "api_clients", ["created_at"], :name => "index_api_clients_on_created_at"
  add_index "api_clients", ["modified_at"], :name => "index_api_clients_on_modified_at"
  add_index "api_clients", ["uuid"], :name => "index_api_clients_on_uuid", :unique => true

  create_table "authorized_keys", :force => true do |t|
    t.string   "uuid",                    :null => false
    t.string   "owner_uuid",              :null => false
    t.string   "modified_by_client_uuid"
    t.string   "modified_by_user_uuid"
    t.datetime "modified_at"
    t.string   "name"
    t.string   "key_type"
    t.string   "authorized_user_uuid"
    t.text     "public_key"
    t.datetime "expires_at"
    t.datetime "created_at",              :null => false
    t.datetime "updated_at",              :null => false
  end

  add_index "authorized_keys", ["authorized_user_uuid", "expires_at"], :name => "index_authkeys_on_user_and_expires_at"
  add_index "authorized_keys", ["uuid"], :name => "index_authorized_keys_on_uuid", :unique => true

  create_table "collections", :force => true do |t|
    t.string   "locator"
    t.string   "owner_uuid"
    t.datetime "created_at",                          :null => false
    t.string   "modified_by_client_uuid"
    t.string   "modified_by_user_uuid"
    t.datetime "modified_at"
    t.string   "portable_data_hash"
    t.integer  "redundancy"
    t.string   "redundancy_confirmed_by_client_uuid"
    t.datetime "redundancy_confirmed_at"
    t.integer  "redundancy_confirmed_as"
    t.datetime "updated_at",                          :null => false
    t.string   "uuid"
    t.text     "manifest_text"
  end

  add_index "collections", ["created_at"], :name => "index_collections_on_created_at"
  add_index "collections", ["modified_at"], :name => "index_collections_on_modified_at"
  add_index "collections", ["uuid"], :name => "index_collections_on_uuid", :unique => true

  create_table "commit_ancestors", :force => true do |t|
    t.string   "repository_name"
    t.string   "descendant",                         :null => false
    t.string   "ancestor",                           :null => false
    t.boolean  "is",              :default => false, :null => false
    t.datetime "created_at",                         :null => false
    t.datetime "updated_at",                         :null => false
  end

  add_index "commit_ancestors", ["descendant", "ancestor"], :name => "index_commit_ancestors_on_descendant_and_ancestor", :unique => true

  create_table "commits", :force => true do |t|
    t.string   "repository_name"
    t.string   "sha1"
    t.string   "message"
    t.datetime "created_at",      :null => false
    t.datetime "updated_at",      :null => false
  end

  add_index "commits", ["repository_name", "sha1"], :name => "index_commits_on_repository_name_and_sha1", :unique => true

  create_table "groups", :force => true do |t|
    t.string   "uuid"
    t.string   "owner_uuid"
    t.datetime "created_at",              :null => false
    t.string   "modified_by_client_uuid"
    t.string   "modified_by_user_uuid"
    t.datetime "modified_at"
    t.string   "name"
    t.text     "description"
    t.datetime "updated_at",              :null => false
    t.string   "group_class"
  end

  add_index "groups", ["created_at"], :name => "index_groups_on_created_at"
  add_index "groups", ["group_class"], :name => "index_groups_on_group_class"
  add_index "groups", ["modified_at"], :name => "index_groups_on_modified_at"
  add_index "groups", ["uuid"], :name => "index_groups_on_uuid", :unique => true

  create_table "humans", :force => true do |t|
    t.string   "uuid",                    :null => false
    t.string   "owner_uuid",              :null => false
    t.string   "modified_by_client_uuid"
    t.string   "modified_by_user_uuid"
    t.datetime "modified_at"
    t.text     "properties"
    t.datetime "created_at",              :null => false
    t.datetime "updated_at",              :null => false
  end

  add_index "humans", ["uuid"], :name => "index_humans_on_uuid", :unique => true

  create_table "job_tasks", :force => true do |t|
    t.string   "uuid"
    t.string   "owner_uuid"
    t.string   "modified_by_client_uuid"
    t.string   "modified_by_user_uuid"
    t.datetime "modified_at"
    t.string   "job_uuid"
    t.integer  "sequence"
    t.text     "parameters"
    t.text     "output"
    t.float    "progress"
    t.boolean  "success"
    t.datetime "created_at",                            :null => false
    t.datetime "updated_at",                            :null => false
    t.string   "created_by_job_task_uuid"
    t.integer  "qsequence",                :limit => 8
  end

  add_index "job_tasks", ["created_at"], :name => "index_job_tasks_on_created_at"
  add_index "job_tasks", ["job_uuid"], :name => "index_job_tasks_on_job_uuid"
  add_index "job_tasks", ["modified_at"], :name => "index_job_tasks_on_modified_at"
  add_index "job_tasks", ["sequence"], :name => "index_job_tasks_on_sequence"
  add_index "job_tasks", ["success"], :name => "index_job_tasks_on_success"
  add_index "job_tasks", ["uuid"], :name => "index_job_tasks_on_uuid", :unique => true

  create_table "jobs", :force => true do |t|
    t.string   "uuid"
    t.string   "owner_uuid"
    t.string   "modified_by_client_uuid"
    t.string   "modified_by_user_uuid"
    t.datetime "modified_at"
    t.string   "submit_id"
    t.string   "script"
    t.string   "script_version"
    t.text     "script_parameters"
    t.string   "cancelled_by_client_uuid"
    t.string   "cancelled_by_user_uuid"
    t.datetime "cancelled_at"
    t.datetime "started_at"
    t.datetime "finished_at"
    t.boolean  "running"
    t.boolean  "success"
    t.string   "output"
    t.datetime "created_at",                                  :null => false
    t.datetime "updated_at",                                  :null => false
    t.string   "priority"
    t.string   "is_locked_by_uuid"
    t.string   "log"
    t.text     "tasks_summary"
    t.text     "runtime_constraints"
    t.boolean  "nondeterministic"
    t.string   "repository"
    t.boolean  "output_is_persistent",     :default => false, :null => false
    t.string   "supplied_script_version"
  end

  add_index "jobs", ["created_at"], :name => "index_jobs_on_created_at"
  add_index "jobs", ["finished_at"], :name => "index_jobs_on_finished_at"
  add_index "jobs", ["modified_at"], :name => "index_jobs_on_modified_at"
  add_index "jobs", ["output"], :name => "index_jobs_on_output"
  add_index "jobs", ["script"], :name => "index_jobs_on_script"
  add_index "jobs", ["started_at"], :name => "index_jobs_on_started_at"
  add_index "jobs", ["submit_id"], :name => "index_jobs_on_submit_id", :unique => true
  add_index "jobs", ["uuid"], :name => "index_jobs_on_uuid", :unique => true

  create_table "keep_disks", :force => true do |t|
    t.string   "uuid",                                      :null => false
    t.string   "owner_uuid",                                :null => false
    t.string   "modified_by_client_uuid"
    t.string   "modified_by_user_uuid"
    t.datetime "modified_at"
    t.string   "ping_secret",                               :null => false
    t.string   "node_uuid"
    t.string   "filesystem_uuid"
    t.integer  "bytes_total"
    t.integer  "bytes_free"
    t.boolean  "is_readable",             :default => true, :null => false
    t.boolean  "is_writable",             :default => true, :null => false
    t.datetime "last_read_at"
    t.datetime "last_write_at"
    t.datetime "last_ping_at"
    t.datetime "created_at",                                :null => false
    t.datetime "updated_at",                                :null => false
    t.string   "keep_service_uuid"
  end

  add_index "keep_disks", ["filesystem_uuid"], :name => "index_keep_disks_on_filesystem_uuid"
  add_index "keep_disks", ["last_ping_at"], :name => "index_keep_disks_on_last_ping_at"
  add_index "keep_disks", ["node_uuid"], :name => "index_keep_disks_on_node_uuid"
  add_index "keep_disks", ["uuid"], :name => "index_keep_disks_on_uuid", :unique => true

  create_table "keep_services", :force => true do |t|
    t.string   "uuid",                    :null => false
    t.string   "owner_uuid",              :null => false
    t.string   "modified_by_client_uuid"
    t.string   "modified_by_user_uuid"
    t.datetime "modified_at"
    t.string   "service_host"
    t.integer  "service_port"
    t.boolean  "service_ssl_flag"
    t.string   "service_type"
    t.datetime "created_at",              :null => false
    t.datetime "updated_at",              :null => false
  end

  add_index "keep_services", ["uuid"], :name => "index_keep_services_on_uuid", :unique => true

  create_table "links", :force => true do |t|
    t.string   "uuid"
    t.string   "owner_uuid"
    t.datetime "created_at",              :null => false
    t.string   "modified_by_client_uuid"
    t.string   "modified_by_user_uuid"
    t.datetime "modified_at"
    t.string   "tail_uuid"
    t.string   "link_class"
    t.string   "name"
    t.string   "head_uuid"
    t.text     "properties"
    t.datetime "updated_at",              :null => false
  end

  add_index "links", ["created_at"], :name => "index_links_on_created_at"
  add_index "links", ["head_uuid"], :name => "index_links_on_head_uuid"
  add_index "links", ["modified_at"], :name => "index_links_on_modified_at"
  add_index "links", ["tail_uuid", "name"], :name => "links_tail_name_unique_if_link_class_name", :unique => true, :where => "((link_class)::text = 'name'::text)"
  add_index "links", ["tail_uuid"], :name => "index_links_on_tail_uuid"
  add_index "links", ["uuid"], :name => "index_links_on_uuid", :unique => true

  create_table "logs", :force => true do |t|
    t.string   "uuid"
    t.string   "owner_uuid"
    t.string   "modified_by_client_uuid"
    t.string   "modified_by_user_uuid"
    t.string   "object_uuid"
    t.datetime "event_at"
    t.string   "event_type"
    t.text     "summary"
    t.text     "properties"
    t.datetime "created_at",              :null => false
    t.datetime "updated_at",              :null => false
    t.datetime "modified_at"
    t.string   "object_owner_uuid"
  end

  add_index "logs", ["created_at"], :name => "index_logs_on_created_at"
  add_index "logs", ["event_at"], :name => "index_logs_on_event_at"
  add_index "logs", ["event_type"], :name => "index_logs_on_event_type"
  add_index "logs", ["modified_at"], :name => "index_logs_on_modified_at"
  add_index "logs", ["object_uuid"], :name => "index_logs_on_object_uuid"
  add_index "logs", ["summary"], :name => "index_logs_on_summary"
  add_index "logs", ["uuid"], :name => "index_logs_on_uuid", :unique => true

  create_table "nodes", :force => true do |t|
    t.string   "uuid"
    t.string   "owner_uuid"
    t.datetime "created_at",              :null => false
    t.string   "modified_by_client_uuid"
    t.string   "modified_by_user_uuid"
    t.datetime "modified_at"
    t.integer  "slot_number"
    t.string   "hostname"
    t.string   "domain"
    t.string   "ip_address"
    t.datetime "first_ping_at"
    t.datetime "last_ping_at"
    t.text     "info"
    t.datetime "updated_at",              :null => false
  end

  add_index "nodes", ["created_at"], :name => "index_nodes_on_created_at"
  add_index "nodes", ["hostname"], :name => "index_nodes_on_hostname"
  add_index "nodes", ["modified_at"], :name => "index_nodes_on_modified_at"
  add_index "nodes", ["slot_number"], :name => "index_nodes_on_slot_number", :unique => true
  add_index "nodes", ["uuid"], :name => "index_nodes_on_uuid", :unique => true

  create_table "pipeline_instances", :force => true do |t|
    t.string   "uuid"
    t.string   "owner_uuid"
    t.datetime "created_at",              :null => false
    t.string   "modified_by_client_uuid"
    t.string   "modified_by_user_uuid"
    t.datetime "modified_at"
    t.string   "pipeline_template_uuid"
    t.string   "name"
    t.text     "components"
    t.datetime "updated_at",              :null => false
    t.text     "properties"
    t.string   "state"
    t.text     "components_summary"
  end

  add_index "pipeline_instances", ["created_at"], :name => "index_pipeline_instances_on_created_at"
  add_index "pipeline_instances", ["modified_at"], :name => "index_pipeline_instances_on_modified_at"
  add_index "pipeline_instances", ["uuid"], :name => "index_pipeline_instances_on_uuid", :unique => true

  create_table "pipeline_templates", :force => true do |t|
    t.string   "uuid"
    t.string   "owner_uuid"
    t.datetime "created_at",              :null => false
    t.string   "modified_by_client_uuid"
    t.string   "modified_by_user_uuid"
    t.datetime "modified_at"
    t.string   "name"
    t.text     "components"
    t.datetime "updated_at",              :null => false
    t.text     "description"
  end

  add_index "pipeline_templates", ["created_at"], :name => "index_pipeline_templates_on_created_at"
  add_index "pipeline_templates", ["modified_at"], :name => "index_pipeline_templates_on_modified_at"
  add_index "pipeline_templates", ["uuid"], :name => "index_pipeline_templates_on_uuid", :unique => true

  create_table "repositories", :force => true do |t|
    t.string   "uuid",                    :null => false
    t.string   "owner_uuid",              :null => false
    t.string   "modified_by_client_uuid"
    t.string   "modified_by_user_uuid"
    t.datetime "modified_at"
    t.string   "name"
    t.string   "fetch_url"
    t.string   "push_url"
    t.datetime "created_at",              :null => false
    t.datetime "updated_at",              :null => false
  end

  add_index "repositories", ["name"], :name => "index_repositories_on_name", :unique => true
  add_index "repositories", ["uuid"], :name => "index_repositories_on_uuid", :unique => true

  create_table "specimens", :force => true do |t|
    t.string   "uuid"
    t.string   "owner_uuid"
    t.datetime "created_at",              :null => false
    t.string   "modified_by_client_uuid"
    t.string   "modified_by_user_uuid"
    t.datetime "modified_at"
    t.string   "material"
    t.datetime "updated_at",              :null => false
    t.text     "properties"
  end

  add_index "specimens", ["created_at"], :name => "index_specimens_on_created_at"
  add_index "specimens", ["modified_at"], :name => "index_specimens_on_modified_at"
  add_index "specimens", ["uuid"], :name => "index_specimens_on_uuid", :unique => true

  create_table "traits", :force => true do |t|
    t.string   "uuid",                    :null => false
    t.string   "owner_uuid",              :null => false
    t.string   "modified_by_client_uuid"
    t.string   "modified_by_user_uuid"
    t.datetime "modified_at"
    t.string   "name"
    t.text     "properties"
    t.datetime "created_at",              :null => false
    t.datetime "updated_at",              :null => false
  end

  add_index "traits", ["name"], :name => "index_traits_on_name"
  add_index "traits", ["uuid"], :name => "index_traits_on_uuid", :unique => true

  create_table "users", :force => true do |t|
    t.string   "uuid"
    t.string   "owner_uuid"
    t.datetime "created_at",                                 :null => false
    t.string   "modified_by_client_uuid"
    t.string   "modified_by_user_uuid"
    t.datetime "modified_at"
    t.string   "email"
    t.string   "first_name"
    t.string   "last_name"
    t.string   "identity_url"
    t.boolean  "is_admin"
    t.text     "prefs"
    t.datetime "updated_at",                                 :null => false
    t.string   "default_owner_uuid"
    t.boolean  "is_active",               :default => false
  end

  add_index "users", ["created_at"], :name => "index_users_on_created_at"
  add_index "users", ["modified_at"], :name => "index_users_on_modified_at"
  add_index "users", ["uuid"], :name => "index_users_on_uuid", :unique => true

  create_table "virtual_machines", :force => true do |t|
    t.string   "uuid",                    :null => false
    t.string   "owner_uuid",              :null => false
    t.string   "modified_by_client_uuid"
    t.string   "modified_by_user_uuid"
    t.datetime "modified_at"
    t.string   "hostname"
    t.datetime "created_at",              :null => false
    t.datetime "updated_at",              :null => false
  end

  add_index "virtual_machines", ["hostname"], :name => "index_virtual_machines_on_hostname"
  add_index "virtual_machines", ["uuid"], :name => "index_virtual_machines_on_uuid", :unique => true


end<|MERGE_RESOLUTION|>--- conflicted
+++ resolved
@@ -12,11 +12,7 @@
 # It's strongly recommended to check this file into your version control system.
 
 
-<<<<<<< HEAD
-ActiveRecord::Schema.define(:version => 20140601022548) do
-=======
 ActiveRecord::Schema.define(:version => 20140602143352) do
->>>>>>> cda441b1
 
   create_table "api_client_authorizations", :force => true do |t|
     t.string   "api_token",                                           :null => false
