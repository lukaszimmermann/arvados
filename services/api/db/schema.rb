# encoding: UTF-8
# This file is auto-generated from the current state of the database. Instead
# of editing this file, please use the migrations feature of Active Record to
# incrementally modify your database, and then regenerate this schema definition.
#
# Note that this schema.rb definition is the authoritative source for your
# database schema. If you need to create the application database on another
# system, you should be using db:schema:load, not running all the migrations
# from scratch. The latter is a flawed and unsustainable approach (the more migrations
# you'll amass, the slower it'll run and the greater likelihood for issues).
#
# It's strongly recommended to check this file into your version control system.

<<<<<<< HEAD
ActiveRecord::Schema.define(:version => 20140325175653) do
=======
ActiveRecord::Schema.define(:version => 20140402001908) do
>>>>>>> 506e5678

  create_table "api_client_authorizations", :force => true do |t|
    t.string   "api_token",                                           :null => false
    t.integer  "api_client_id",                                       :null => false
    t.integer  "user_id",                                             :null => false
    t.string   "created_by_ip_address"
    t.string   "last_used_by_ip_address"
    t.datetime "last_used_at"
    t.datetime "expires_at"
    t.datetime "created_at",                                          :null => false
    t.datetime "updated_at",                                          :null => false
    t.string   "default_owner_uuid"
    t.text     "scopes",                  :default => "---\n- all\n", :null => false
  end

  add_index "api_client_authorizations", ["api_client_id"], :name => "index_api_client_authorizations_on_api_client_id"
  add_index "api_client_authorizations", ["api_token"], :name => "index_api_client_authorizations_on_api_token", :unique => true
  add_index "api_client_authorizations", ["expires_at"], :name => "index_api_client_authorizations_on_expires_at"
  add_index "api_client_authorizations", ["user_id"], :name => "index_api_client_authorizations_on_user_id"

  create_table "api_clients", :force => true do |t|
    t.string   "uuid"
    t.string   "owner_uuid"
    t.string   "modified_by_client_uuid"
    t.string   "modified_by_user_uuid"
    t.datetime "modified_at"
    t.string   "name"
    t.string   "url_prefix"
    t.datetime "created_at",                                 :null => false
    t.datetime "updated_at",                                 :null => false
    t.boolean  "is_trusted",              :default => false
  end

  add_index "api_clients", ["created_at"], :name => "index_api_clients_on_created_at"
  add_index "api_clients", ["modified_at"], :name => "index_api_clients_on_modified_at"
  add_index "api_clients", ["uuid"], :name => "index_api_clients_on_uuid", :unique => true

  create_table "authorized_keys", :force => true do |t|
    t.string   "uuid",                    :null => false
    t.string   "owner_uuid",              :null => false
    t.string   "modified_by_client_uuid"
    t.string   "modified_by_user_uuid"
    t.datetime "modified_at"
    t.string   "name"
    t.string   "key_type"
    t.string   "authorized_user_uuid"
    t.text     "public_key"
    t.datetime "expires_at"
    t.datetime "created_at",              :null => false
    t.datetime "updated_at",              :null => false
  end

  add_index "authorized_keys", ["authorized_user_uuid", "expires_at"], :name => "index_authorized_keys_on_authorized_user_uuid_and_expires_at"
  add_index "authorized_keys", ["uuid"], :name => "index_authorized_keys_on_uuid", :unique => true

  create_table "collections", :force => true do |t|
    t.string   "locator"
    t.string   "owner_uuid"
    t.datetime "created_at"
    t.string   "modified_by_client_uuid"
    t.string   "modified_by_user_uuid"
    t.datetime "modified_at"
    t.string   "portable_data_hash"
    t.string   "name"
    t.integer  "redundancy"
    t.string   "redundancy_confirmed_by_client_uuid"
    t.datetime "redundancy_confirmed_at"
    t.integer  "redundancy_confirmed_as"
    t.datetime "updated_at"
    t.string   "uuid"
    t.text     "manifest_text"
  end

  add_index "collections", ["created_at"], :name => "index_collections_on_created_at"
  add_index "collections", ["modified_at"], :name => "index_collections_on_modified_at"
  add_index "collections", ["uuid"], :name => "index_collections_on_uuid", :unique => true

  create_table "commit_ancestors", :force => true do |t|
    t.string   "repository_name"
    t.string   "descendant",                         :null => false
    t.string   "ancestor",                           :null => false
    t.boolean  "is",              :default => false, :null => false
    t.datetime "created_at",                         :null => false
    t.datetime "updated_at",                         :null => false
  end

  add_index "commit_ancestors", ["descendant", "ancestor"], :name => "index_commit_ancestors_on_descendant_and_ancestor", :unique => true

  create_table "commits", :force => true do |t|
    t.string   "repository_name"
    t.string   "sha1"
    t.string   "message"
    t.datetime "created_at"
    t.datetime "updated_at"
  end

  add_index "commits", ["repository_name", "sha1"], :name => "index_commits_on_repository_name_and_sha1", :unique => true

  create_table "groups", :force => true do |t|
    t.string   "uuid"
    t.string   "owner_uuid"
    t.datetime "created_at",              :null => false
    t.string   "modified_by_client_uuid"
    t.string   "modified_by_user_uuid"
    t.datetime "modified_at"
    t.string   "name"
    t.text     "description"
    t.datetime "updated_at",              :null => false
  end

  add_index "groups", ["created_at"], :name => "index_groups_on_created_at"
  add_index "groups", ["modified_at"], :name => "index_groups_on_modified_at"
  add_index "groups", ["uuid"], :name => "index_groups_on_uuid", :unique => true

  create_table "humans", :force => true do |t|
    t.string   "uuid",                    :null => false
    t.string   "owner_uuid",              :null => false
    t.string   "modified_by_client_uuid"
    t.string   "modified_by_user_uuid"
    t.datetime "modified_at"
    t.text     "properties"
    t.datetime "created_at"
    t.datetime "updated_at"
  end

  add_index "humans", ["uuid"], :name => "index_humans_on_uuid", :unique => true

  create_table "job_tasks", :force => true do |t|
    t.string   "uuid"
    t.string   "owner_uuid"
    t.string   "modified_by_client_uuid"
    t.string   "modified_by_user_uuid"
    t.datetime "modified_at"
    t.string   "job_uuid"
    t.integer  "sequence"
    t.text     "parameters"
    t.text     "output"
    t.float    "progress"
    t.boolean  "success"
    t.datetime "created_at",                            :null => false
    t.datetime "updated_at",                            :null => false
    t.string   "created_by_job_task_uuid"
    t.integer  "qsequence",                :limit => 8
  end

  add_index "job_tasks", ["created_at"], :name => "index_job_tasks_on_created_at"
  add_index "job_tasks", ["job_uuid"], :name => "index_job_tasks_on_job_uuid"
  add_index "job_tasks", ["modified_at"], :name => "index_job_tasks_on_modified_at"
  add_index "job_tasks", ["sequence"], :name => "index_job_tasks_on_sequence"
  add_index "job_tasks", ["success"], :name => "index_job_tasks_on_success"
  add_index "job_tasks", ["uuid"], :name => "index_job_tasks_on_uuid", :unique => true

  create_table "jobs", :force => true do |t|
    t.string   "uuid"
    t.string   "owner_uuid"
    t.string   "modified_by_client_uuid"
    t.string   "modified_by_user_uuid"
    t.datetime "modified_at"
    t.string   "submit_id"
    t.string   "script"
    t.string   "script_version"
    t.text     "script_parameters"
    t.string   "cancelled_by_client_uuid"
    t.string   "cancelled_by_user_uuid"
    t.datetime "cancelled_at"
    t.datetime "started_at"
    t.datetime "finished_at"
    t.boolean  "running"
    t.boolean  "success"
    t.string   "output"
<<<<<<< HEAD
    t.datetime "created_at"
    t.datetime "updated_at"
=======
    t.datetime "created_at",                                  :null => false
    t.datetime "updated_at",                                  :null => false
>>>>>>> 506e5678
    t.string   "priority"
    t.string   "is_locked_by_uuid"
    t.string   "log"
    t.text     "tasks_summary"
    t.text     "runtime_constraints"
    t.boolean  "nondeterministic"
    t.string   "repository"
<<<<<<< HEAD
=======
    t.boolean  "output_is_persistent",     :default => false, :null => false
>>>>>>> 506e5678
  end

  add_index "jobs", ["created_at"], :name => "index_jobs_on_created_at"
  add_index "jobs", ["finished_at"], :name => "index_jobs_on_finished_at"
  add_index "jobs", ["modified_at"], :name => "index_jobs_on_modified_at"
  add_index "jobs", ["output"], :name => "index_jobs_on_output"
  add_index "jobs", ["script"], :name => "index_jobs_on_script"
  add_index "jobs", ["started_at"], :name => "index_jobs_on_started_at"
  add_index "jobs", ["submit_id"], :name => "index_jobs_on_submit_id", :unique => true
  add_index "jobs", ["uuid"], :name => "index_jobs_on_uuid", :unique => true

  create_table "keep_disks", :force => true do |t|
    t.string   "uuid",                                      :null => false
    t.string   "owner_uuid",                                :null => false
    t.string   "modified_by_client_uuid"
    t.string   "modified_by_user_uuid"
    t.datetime "modified_at"
    t.string   "ping_secret",                               :null => false
    t.string   "node_uuid"
    t.string   "filesystem_uuid"
    t.integer  "bytes_total"
    t.integer  "bytes_free"
    t.boolean  "is_readable",             :default => true, :null => false
    t.boolean  "is_writable",             :default => true, :null => false
    t.datetime "last_read_at"
    t.datetime "last_write_at"
    t.datetime "last_ping_at"
    t.datetime "created_at",                                :null => false
    t.datetime "updated_at",                                :null => false
    t.string   "service_host"
    t.integer  "service_port"
    t.boolean  "service_ssl_flag"
  end

  add_index "keep_disks", ["filesystem_uuid"], :name => "index_keep_disks_on_filesystem_uuid"
  add_index "keep_disks", ["last_ping_at"], :name => "index_keep_disks_on_last_ping_at"
  add_index "keep_disks", ["node_uuid"], :name => "index_keep_disks_on_node_uuid"
  add_index "keep_disks", ["service_host", "service_port", "last_ping_at"], :name => "keep_disks_service_host_port_ping_at_index"
  add_index "keep_disks", ["uuid"], :name => "index_keep_disks_on_uuid", :unique => true

  create_table "links", :force => true do |t|
    t.string   "uuid"
    t.string   "owner_uuid"
    t.datetime "created_at"
    t.string   "modified_by_client_uuid"
    t.string   "modified_by_user_uuid"
    t.datetime "modified_at"
    t.string   "tail_uuid"
    t.string   "link_class"
    t.string   "name"
    t.string   "head_uuid"
    t.text     "properties"
    t.datetime "updated_at"
<<<<<<< HEAD
=======
    t.string   "head_kind"
>>>>>>> 506e5678
  end

  add_index "links", ["created_at"], :name => "index_links_on_created_at"
  add_index "links", ["head_uuid"], :name => "index_links_on_head_uuid"
  add_index "links", ["modified_at"], :name => "index_links_on_modified_at"
  add_index "links", ["tail_uuid"], :name => "index_links_on_tail_uuid"
  add_index "links", ["uuid"], :name => "index_links_on_uuid", :unique => true

  create_table "logs", :force => true do |t|
    t.string   "uuid"
    t.string   "owner_uuid"
    t.string   "modified_by_client_uuid"
    t.string   "modified_by_user_uuid"
    t.string   "object_uuid"
    t.datetime "event_at"
    t.string   "event_type"
    t.text     "summary"
    t.text     "info"
    t.datetime "created_at",              :null => false
    t.datetime "updated_at",              :null => false
    t.datetime "modified_at"
  end

  add_index "logs", ["created_at"], :name => "index_logs_on_created_at"
  add_index "logs", ["event_at"], :name => "index_logs_on_event_at"
  add_index "logs", ["event_type"], :name => "index_logs_on_event_type"
  add_index "logs", ["modified_at"], :name => "index_logs_on_modified_at"
  add_index "logs", ["object_uuid"], :name => "index_logs_on_object_uuid"
  add_index "logs", ["summary"], :name => "index_logs_on_summary"
  add_index "logs", ["uuid"], :name => "index_logs_on_uuid", :unique => true

  create_table "nodes", :force => true do |t|
    t.string   "uuid"
    t.string   "owner_uuid"
    t.datetime "created_at",              :null => false
    t.string   "modified_by_client_uuid"
    t.string   "modified_by_user_uuid"
    t.datetime "modified_at"
    t.integer  "slot_number"
    t.string   "hostname"
    t.string   "domain"
    t.string   "ip_address"
    t.datetime "first_ping_at"
    t.datetime "last_ping_at"
    t.text     "info"
    t.datetime "updated_at",              :null => false
  end

  add_index "nodes", ["created_at"], :name => "index_nodes_on_created_at"
  add_index "nodes", ["hostname"], :name => "index_nodes_on_hostname"
  add_index "nodes", ["modified_at"], :name => "index_nodes_on_modified_at"
  add_index "nodes", ["slot_number"], :name => "index_nodes_on_slot_number", :unique => true
  add_index "nodes", ["uuid"], :name => "index_nodes_on_uuid", :unique => true

  create_table "pipeline_instances", :force => true do |t|
    t.string   "uuid"
    t.string   "owner_uuid"
    t.datetime "created_at"
    t.string   "modified_by_client_uuid"
    t.string   "modified_by_user_uuid"
    t.datetime "modified_at"
    t.string   "pipeline_template_uuid"
    t.string   "name"
    t.text     "components"
    t.boolean  "success"
    t.boolean  "active",                  :default => false
    t.datetime "updated_at"
    t.text     "properties"
  end

  add_index "pipeline_instances", ["created_at"], :name => "index_pipeline_instances_on_created_at"
  add_index "pipeline_instances", ["modified_at"], :name => "index_pipeline_instances_on_modified_at"
  add_index "pipeline_instances", ["uuid"], :name => "index_pipeline_instances_on_uuid", :unique => true

  create_table "pipeline_templates", :force => true do |t|
    t.string   "uuid"
    t.string   "owner_uuid"
    t.datetime "created_at",              :null => false
    t.string   "modified_by_client_uuid"
    t.string   "modified_by_user_uuid"
    t.datetime "modified_at"
    t.string   "name"
    t.text     "components"
    t.datetime "updated_at",              :null => false
  end

  add_index "pipeline_templates", ["created_at"], :name => "index_pipeline_templates_on_created_at"
  add_index "pipeline_templates", ["modified_at"], :name => "index_pipeline_templates_on_modified_at"
  add_index "pipeline_templates", ["uuid"], :name => "index_pipeline_templates_on_uuid", :unique => true

  create_table "repositories", :force => true do |t|
    t.string   "uuid",                    :null => false
    t.string   "owner_uuid",              :null => false
    t.string   "modified_by_client_uuid"
    t.string   "modified_by_user_uuid"
    t.datetime "modified_at"
    t.string   "name"
    t.string   "fetch_url"
    t.string   "push_url"
    t.datetime "created_at",              :null => false
    t.datetime "updated_at",              :null => false
  end

  add_index "repositories", ["name"], :name => "index_repositories_on_name", :unique => true
  add_index "repositories", ["uuid"], :name => "index_repositories_on_uuid", :unique => true

  create_table "specimens", :force => true do |t|
    t.string   "uuid"
    t.string   "owner_uuid"
    t.datetime "created_at",              :null => false
    t.string   "modified_by_client_uuid"
    t.string   "modified_by_user_uuid"
    t.datetime "modified_at"
    t.string   "material"
    t.datetime "updated_at",              :null => false
    t.text     "properties"
  end

  add_index "specimens", ["created_at"], :name => "index_specimens_on_created_at"
  add_index "specimens", ["modified_at"], :name => "index_specimens_on_modified_at"
  add_index "specimens", ["uuid"], :name => "index_specimens_on_uuid", :unique => true

  create_table "traits", :force => true do |t|
    t.string   "uuid",                    :null => false
    t.string   "owner_uuid",              :null => false
    t.string   "modified_by_client_uuid"
    t.string   "modified_by_user_uuid"
    t.datetime "modified_at"
    t.string   "name"
    t.text     "properties"
    t.datetime "created_at",              :null => false
    t.datetime "updated_at",              :null => false
  end

  add_index "traits", ["name"], :name => "index_traits_on_name"
  add_index "traits", ["uuid"], :name => "index_traits_on_uuid", :unique => true

  create_table "users", :force => true do |t|
    t.string   "uuid"
    t.string   "owner_uuid"
    t.datetime "created_at",                                 :null => false
    t.string   "modified_by_client_uuid"
    t.string   "modified_by_user_uuid"
    t.datetime "modified_at"
    t.string   "email"
    t.string   "first_name"
    t.string   "last_name"
    t.string   "identity_url"
    t.boolean  "is_admin"
    t.text     "prefs"
    t.datetime "updated_at",                                 :null => false
    t.string   "default_owner_uuid"
    t.boolean  "is_active",               :default => false
  end

  add_index "users", ["created_at"], :name => "index_users_on_created_at"
  add_index "users", ["modified_at"], :name => "index_users_on_modified_at"
  add_index "users", ["uuid"], :name => "index_users_on_uuid", :unique => true

  create_table "virtual_machines", :force => true do |t|
    t.string   "uuid",                    :null => false
    t.string   "owner_uuid",              :null => false
    t.string   "modified_by_client_uuid"
    t.string   "modified_by_user_uuid"
    t.datetime "modified_at"
    t.string   "hostname"
    t.datetime "created_at",              :null => false
    t.datetime "updated_at",              :null => false
  end

  add_index "virtual_machines", ["hostname"], :name => "index_virtual_machines_on_hostname"
  add_index "virtual_machines", ["uuid"], :name => "index_virtual_machines_on_uuid", :unique => true

end<|MERGE_RESOLUTION|>--- conflicted
+++ resolved
@@ -11,11 +11,7 @@
 #
 # It's strongly recommended to check this file into your version control system.
 
-<<<<<<< HEAD
-ActiveRecord::Schema.define(:version => 20140325175653) do
-=======
 ActiveRecord::Schema.define(:version => 20140402001908) do
->>>>>>> 506e5678
 
   create_table "api_client_authorizations", :force => true do |t|
     t.string   "api_token",                                           :null => false
@@ -186,13 +182,8 @@
     t.boolean  "running"
     t.boolean  "success"
     t.string   "output"
-<<<<<<< HEAD
-    t.datetime "created_at"
-    t.datetime "updated_at"
-=======
     t.datetime "created_at",                                  :null => false
     t.datetime "updated_at",                                  :null => false
->>>>>>> 506e5678
     t.string   "priority"
     t.string   "is_locked_by_uuid"
     t.string   "log"
@@ -200,10 +191,7 @@
     t.text     "runtime_constraints"
     t.boolean  "nondeterministic"
     t.string   "repository"
-<<<<<<< HEAD
-=======
     t.boolean  "output_is_persistent",     :default => false, :null => false
->>>>>>> 506e5678
   end
 
   add_index "jobs", ["created_at"], :name => "index_jobs_on_created_at"
@@ -257,10 +245,6 @@
     t.string   "head_uuid"
     t.text     "properties"
     t.datetime "updated_at"
-<<<<<<< HEAD
-=======
-    t.string   "head_kind"
->>>>>>> 506e5678
   end
 
   add_index "links", ["created_at"], :name => "index_links_on_created_at"
