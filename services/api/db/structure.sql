--- conflicted
+++ resolved
@@ -2028,8 +2028,6 @@
 
 INSERT INTO schema_migrations (version) VALUES ('20140828141043');
 
-<<<<<<< HEAD
-INSERT INTO schema_migrations (version) VALUES ('20140911221252');
-=======
 INSERT INTO schema_migrations (version) VALUES ('20140909183946');
->>>>>>> ac594f16
+
+INSERT INTO schema_migrations (version) VALUES ('20140911221252');