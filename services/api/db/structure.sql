--- conflicted
+++ resolved
@@ -2017,12 +2017,10 @@
 
 INSERT INTO schema_migrations (version) VALUES ('20140828141043');
 
-<<<<<<< HEAD
 INSERT INTO schema_migrations (version) VALUES ('20140909183946');
 
 INSERT INTO schema_migrations (version) VALUES ('20140911221252');
 
 INSERT INTO schema_migrations (version) VALUES ('20140918141529');
-=======
+
 INSERT INTO schema_migrations (version) VALUES ('20140918153541');
->>>>>>> 26f139f7
