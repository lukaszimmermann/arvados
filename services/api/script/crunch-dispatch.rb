--- conflicted
+++ resolved
@@ -334,11 +334,7 @@
         stderr: e,
         wait_thr: t,
         job: job,
-<<<<<<< HEAD
-        buf: {:stderr => '', :stdout => ''},
-=======
         buf: {stderr: '', stdout: ''},
->>>>>>> 62790d76
         started: false,
         sent_int: 0,
         job_auth: job_auth,
@@ -408,7 +404,6 @@
     @running.each do |job_uuid, j|
       job = j[:job]
 
-<<<<<<< HEAD
       now = Time.now
       if (now - j[:log_throttle_timestamp]) > Rails.configuration.crunch_log_throttle_period
         # It has been more than throttle_period seconds since the last checkpoint so reset the
@@ -459,49 +454,6 @@
               end
               # Send log output to the logs table
               write_log j
-=======
-      j[:buf].each do |stream, streambuf|
-        # Read some data from the child stream
-        buf = false
-        begin
-          buf = j[stream].read_nonblock(2**16)
-        rescue Errno::EAGAIN, EOFError
-        end
-
-        if buf
-          # Add to a the buffer
-          streambuf << buf
-
-          # Check for at least one complete line
-          if streambuf.index "\n"
-            lines = streambuf.lines("\n").to_a
-
-            # check if the last line is partial or not
-            j[:buf][stream] = if streambuf[-1] == "\n"
-                                # nope
-                                ''
-                              else
-                                # Put the partial line back into the buffer
-                                lines.pop
-                              end
-
-            # Now spool the lines to the log output buffer
-            lines.each do |line|
-              $stderr.print "#{job_uuid} ! " unless line.index(job_uuid)
-              $stderr.puts line
-              pub_msg = "#{Time.now.ctime.to_s} #{line.strip} \n"
-              if not j[:log_truncated]
-                j[:stderr_buf_to_flush] << pub_msg
-              end
-            end
-
-            # Now actually send the log output to the logs table
-            if not j[:log_truncated]
-              if (Rails.configuration.crunch_log_bytes_per_event < j[:stderr_buf_to_flush].size or
-                  (j[:stderr_flushed_at] + Rails.configuration.crunch_log_seconds_between_events < Time.now.to_i))
-                write_log j
-              end
->>>>>>> 62790d76
             end
           end
         end
@@ -684,20 +636,8 @@
         $stderr.puts "Failed to write logs"
         $stderr.puts exception.backtrace
       end
-<<<<<<< HEAD
       running_job[:stderr_buf_to_flush] = ''
       running_job[:stderr_flushed_at] = Time.now
-=======
-      log = Log.new(object_uuid: running_job[:job].uuid,
-                    event_type: 'stderr',
-                    owner_uuid: running_job[:job].owner_uuid,
-                    properties: {"text" => running_job[:stderr_buf_to_flush]})
-      log.save!
-      running_job[:bytes_logged] += running_job[:stderr_buf_to_flush].size
-      running_job[:events_logged] += 1
-    rescue
-      running_job[:buf][:stderr] = "Failed to write logs\n" + running_job[:buf][:stderr]
->>>>>>> 62790d76
     end
   end
 end
