--- conflicted
+++ resolved
@@ -657,40 +657,15 @@
   manifest_text: ". d41d8cd98f00b204e9800998ecf8427e+0 0:0:file1 0:0:file2\n"
   name: collection to remove and rename files
 
-<<<<<<< HEAD
-trashed_collection_to_test_name_conflict_on_untrash:
-  uuid: zzzzz-4zz18-trashedcolnamec
-  portable_data_hash: 80cf6dd2cf079dd13f272ec4245cb4a8+48
-=======
 collection_with_tags_owned_by_active:
   uuid: zzzzz-4zz18-taggedcolletion
   portable_data_hash: fa7aeb5140e2848d39b416daeef4ffc5+45
->>>>>>> 50dba765
-  owner_uuid: zzzzz-tpzed-xurymjxw79nv3jz
-  created_at: 2014-02-03T17:22:54Z
-  modified_by_client_uuid: zzzzz-ozdt8-brczlopd8u8d0jr
-  modified_by_user_uuid: zzzzz-tpzed-d9tiejq69daie8f
-  modified_at: 2014-02-03T17:22:54Z
-  updated_at: 2014-02-03T17:22:54Z
-<<<<<<< HEAD
-  manifest_text: ". d41d8cd98f00b204e9800998ecf8427e+0 0:0:file1 0:0:file2\n"
-  name: same name for trashed and persisted collections
-  is_trashed: true
-  trash_at: 2001-01-01T00:00:00Z
-  delete_at: 2038-01-01T00:00:00Z
-
-same_name_as_trashed_coll_to_test_name_conflict_on_untrash:
-  uuid: zzzzz-4zz18-namesameastrash
-  portable_data_hash: 80cf6dd2cf079dd13f272ec4245cb4a8+48
-  owner_uuid: zzzzz-tpzed-xurymjxw79nv3jz
-  created_at: 2014-02-03T17:22:54Z
-  modified_by_client_uuid: zzzzz-ozdt8-brczlopd8u8d0jr
-  modified_by_user_uuid: zzzzz-tpzed-d9tiejq69daie8f
-  modified_at: 2014-02-03T17:22:54Z
-  updated_at: 2014-02-03T17:22:54Z
-  manifest_text: ". d41d8cd98f00b204e9800998ecf8427e+0 0:0:file1 0:0:file2\n"
-  name: same name for trashed and persisted collections
-=======
+  owner_uuid: zzzzz-tpzed-xurymjxw79nv3jz
+  created_at: 2014-02-03T17:22:54Z
+  modified_by_client_uuid: zzzzz-ozdt8-brczlopd8u8d0jr
+  modified_by_user_uuid: zzzzz-tpzed-d9tiejq69daie8f
+  modified_at: 2014-02-03T17:22:54Z
+  updated_at: 2014-02-03T17:22:54Z
   manifest_text: ". 37b51d194a7513e45b56f6524f2d51f2+3 0:3:bar\n"
   name: collection with tags
   properties:
@@ -699,7 +674,33 @@
       existing tag 2: value for existing tag 2
     some other property: value for the other property
 
->>>>>>> 50dba765
+trashed_collection_to_test_name_conflict_on_untrash:
+  uuid: zzzzz-4zz18-trashedcolnamec
+  portable_data_hash: 80cf6dd2cf079dd13f272ec4245cb4a8+48
+  owner_uuid: zzzzz-tpzed-xurymjxw79nv3jz
+  created_at: 2014-02-03T17:22:54Z
+  modified_by_client_uuid: zzzzz-ozdt8-brczlopd8u8d0jr
+  modified_by_user_uuid: zzzzz-tpzed-d9tiejq69daie8f
+  modified_at: 2014-02-03T17:22:54Z
+  updated_at: 2014-02-03T17:22:54Z
+  manifest_text: ". d41d8cd98f00b204e9800998ecf8427e+0 0:0:file1 0:0:file2\n"
+  name: same name for trashed and persisted collections
+  is_trashed: true
+  trash_at: 2001-01-01T00:00:00Z
+  delete_at: 2038-01-01T00:00:00Z
+
+same_name_as_trashed_coll_to_test_name_conflict_on_untrash:
+  uuid: zzzzz-4zz18-namesameastrash
+  portable_data_hash: 80cf6dd2cf079dd13f272ec4245cb4a8+48
+  owner_uuid: zzzzz-tpzed-xurymjxw79nv3jz
+  created_at: 2014-02-03T17:22:54Z
+  modified_by_client_uuid: zzzzz-ozdt8-brczlopd8u8d0jr
+  modified_by_user_uuid: zzzzz-tpzed-d9tiejq69daie8f
+  modified_at: 2014-02-03T17:22:54Z
+  updated_at: 2014-02-03T17:22:54Z
+  manifest_text: ". d41d8cd98f00b204e9800998ecf8427e+0 0:0:file1 0:0:file2\n"
+  name: same name for trashed and persisted collections
+
 
 # Test Helper trims the rest of the file
 
