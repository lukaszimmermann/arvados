--- conflicted
+++ resolved
@@ -16,8 +16,6 @@
   name: Private and Can Read Foofile
   description: Another Private Group
 
-<<<<<<< HEAD
-=======
 activeandfriends:
   uuid: zzzzz-j7d0g-swqu6hmi4pa7bk7
   owner_uuid: zzzzz-tpzed-000000000000000
@@ -36,7 +34,6 @@
   name: System Private
   description: System-owned Group
 
->>>>>>> da34478c
 system_group:
   uuid: zzzzz-j7d0g-000000000000000
   owner_uuid: zzzzz-tpzed-000000000000000
