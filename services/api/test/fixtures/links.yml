user_agreement_required:
  uuid: zzzzz-o0j2j-j2qe76q7s3c8aro
  owner_uuid: zzzzz-tpzed-000000000000000
  created_at: 2013-12-26T19:52:21Z
  modified_by_client_uuid: zzzzz-ozdt8-brczlopd8u8d0jr
  modified_by_user_uuid: zzzzz-tpzed-d9tiejq69daie8f
  modified_at: 2013-12-26T19:52:21Z
  updated_at: 2013-12-26T19:52:21Z
  tail_uuid: zzzzz-tpzed-000000000000000
  link_class: signature
  name: require
  head_uuid: zzzzz-4zz18-t68oksiu9m80s4y
  properties: {}

user_agreement_readable:
  uuid: zzzzz-o0j2j-qpf60gg4fwjlmex
  owner_uuid: zzzzz-tpzed-000000000000000
  created_at: 2014-01-24 20:42:26 -0800
  modified_by_client_uuid: zzzzz-ozdt8-brczlopd8u8d0jr
  modified_by_user_uuid: zzzzz-tpzed-d9tiejq69daie8f
  modified_at: 2014-01-24 20:42:26 -0800
  updated_at: 2014-01-24 20:42:26 -0800
  tail_uuid: zzzzz-j7d0g-fffffffffffffff
  link_class: permission
  name: can_read
  head_uuid: zzzzz-4zz18-t68oksiu9m80s4y
  properties: {}

active_user_member_of_all_users_group:
  uuid: zzzzz-o0j2j-ctbysaduejxfrs5
  owner_uuid: zzzzz-tpzed-000000000000000
  created_at: 2014-01-24 20:42:26 -0800
  modified_by_client_uuid: zzzzz-ozdt8-brczlopd8u8d0jr
  modified_by_user_uuid: zzzzz-tpzed-d9tiejq69daie8f
  modified_at: 2014-01-24 20:42:26 -0800
  updated_at: 2014-01-24 20:42:26 -0800
  tail_uuid: zzzzz-tpzed-xurymjxw79nv3jz
  link_class: permission
  name: can_read
  head_uuid: zzzzz-j7d0g-fffffffffffffff
  properties: {}

active_user_can_manage_group:
  uuid: zzzzz-o0j2j-3sa30nd3bqn1msh
  owner_uuid: zzzzz-tpzed-000000000000000
  created_at: 2014-02-03 15:42:26 -0800
  modified_by_client_uuid: zzzzz-ozdt8-brczlopd8u8d0jr
  modified_by_user_uuid: zzzzz-tpzed-000000000000000
  modified_at: 2014-02-03 15:42:26 -0800
  updated_at: 2014-02-03 15:42:26 -0800
  tail_uuid: zzzzz-tpzed-xurymjxw79nv3jz
  link_class: permission
  name: can_manage
  head_uuid: zzzzz-j7d0g-ptt1ou6a9lxrv07
  properties: {}

user_agreement_signed_by_active:
  uuid: zzzzz-o0j2j-4x85a69tqlrud1z
  owner_uuid: zzzzz-tpzed-000000000000000
  created_at: 2013-12-26T20:52:21Z
  modified_by_client_uuid: zzzzz-ozdt8-brczlopd8u8d0jr
  modified_by_user_uuid: zzzzz-tpzed-xurymjxw79nv3jz
  modified_at: 2013-12-26T20:52:21Z
  updated_at: 2013-12-26T20:52:21Z
  tail_uuid: zzzzz-tpzed-xurymjxw79nv3jz
  link_class: signature
  name: click
  head_uuid: zzzzz-4zz18-t68oksiu9m80s4y
  properties: {}

user_agreement_signed_by_inactive:
  uuid: zzzzz-o0j2j-lh7er2o3k6bmetw
  owner_uuid: zzzzz-tpzed-000000000000000
  created_at: 2013-12-26T20:52:21Z
  modified_by_client_uuid: zzzzz-ozdt8-brczlopd8u8d0jr
  modified_by_user_uuid: zzzzz-tpzed-7sg468ezxwnodxs
  modified_at: 2013-12-26T20:52:21Z
  updated_at: 2013-12-26T20:52:21Z
  tail_uuid: zzzzz-tpzed-7sg468ezxwnodxs
  link_class: signature
  name: click
  head_uuid: zzzzz-4zz18-t68oksiu9m80s4y
  properties: {}

spectator_user_member_of_all_users_group:
  uuid: zzzzz-o0j2j-0s8ql1redzf8kvn
  owner_uuid: zzzzz-tpzed-000000000000000
  created_at: 2014-01-24 20:42:26 -0800
  modified_by_client_uuid: zzzzz-ozdt8-brczlopd8u8d0jr
  modified_by_user_uuid: zzzzz-tpzed-d9tiejq69daie8f
  modified_at: 2014-01-24 20:42:26 -0800
  updated_at: 2014-01-24 20:42:26 -0800
  tail_uuid: zzzzz-tpzed-l1s2piq4t4mps8r
  link_class: permission
  name: can_read
  head_uuid: zzzzz-j7d0g-fffffffffffffff
  properties: {}

inactive_user_member_of_all_users_group:
  uuid: zzzzz-o0j2j-osckxpy5hl5fjk5
  owner_uuid: zzzzz-tpzed-000000000000000
  created_at: 2013-12-26T20:52:21Z
  modified_by_client_uuid: zzzzz-ozdt8-brczlopd8u8d0jr
  modified_by_user_uuid: zzzzz-tpzed-7sg468ezxwnodxs
  modified_at: 2013-12-26T20:52:21Z
  updated_at: 2013-12-26T20:52:21Z
  tail_uuid: zzzzz-tpzed-x9kqpd79egh49c7
  link_class: permission
  name: can_read
  head_uuid: zzzzz-j7d0g-fffffffffffffff
  properties: {}

inactive_signed_ua_user_member_of_all_users_group:
  uuid: zzzzz-o0j2j-qkhyjcr6tidk652
  owner_uuid: zzzzz-tpzed-000000000000000
  created_at: 2013-12-26T20:52:21Z
  modified_by_client_uuid: zzzzz-ozdt8-brczlopd8u8d0jr
  modified_by_user_uuid: zzzzz-tpzed-7sg468ezxwnodxs
  modified_at: 2013-12-26T20:52:21Z
  updated_at: 2013-12-26T20:52:21Z
  tail_uuid: zzzzz-tpzed-7sg468ezxwnodxs
  link_class: permission
  name: can_read
  head_uuid: zzzzz-j7d0g-fffffffffffffff
  properties: {}

foo_file_readable_by_active:
  uuid: zzzzz-o0j2j-dp1d8395ldqw22r
  owner_uuid: zzzzz-tpzed-000000000000000
  created_at: 2014-01-24 20:42:26 -0800
  modified_by_client_uuid: zzzzz-ozdt8-brczlopd8u8d0jr
  modified_by_user_uuid: zzzzz-tpzed-000000000000000
  modified_at: 2014-01-24 20:42:26 -0800
  updated_at: 2014-01-24 20:42:26 -0800
  tail_uuid: zzzzz-tpzed-xurymjxw79nv3jz
  link_class: permission
  name: can_read
  head_uuid: zzzzz-4zz18-znfnqtbbv4spc3w
  properties: {}

foo_file_readable_by_active_duplicate_permission:
  uuid: zzzzz-o0j2j-2qlmhgothiur55r
  owner_uuid: zzzzz-tpzed-000000000000000
  created_at: 2014-01-24 20:42:26 -0800
  modified_by_client_uuid: zzzzz-ozdt8-000000000000000
  modified_by_user_uuid: zzzzz-tpzed-000000000000000
  modified_at: 2014-01-24 20:42:26 -0800
  updated_at: 2014-01-24 20:42:26 -0800
  tail_uuid: zzzzz-tpzed-xurymjxw79nv3jz
  link_class: permission
  name: can_read
  head_uuid: zzzzz-4zz18-znfnqtbbv4spc3w
  properties: {}

foo_file_readable_by_active_redundant_permission_via_private_group:
  uuid: zzzzz-o0j2j-5s8ry7sn6bwxb7w
  owner_uuid: zzzzz-tpzed-000000000000000
  created_at: 2014-01-24 20:42:26 -0800
  modified_by_client_uuid: zzzzz-ozdt8-000000000000000
  modified_by_user_uuid: zzzzz-tpzed-000000000000000
  modified_at: 2014-01-24 20:42:26 -0800
  updated_at: 2014-01-24 20:42:26 -0800
  tail_uuid: zzzzz-j7d0g-22xp1wpjul508rk
  link_class: permission
  name: can_read
  head_uuid: zzzzz-4zz18-znfnqtbbv4spc3w
  properties: {}

foo_file_readable_by_aproject:
  uuid: zzzzz-o0j2j-fp1d8395ldqw22p
  owner_uuid: zzzzz-tpzed-000000000000000
  created_at: 2014-01-24 20:42:26 -0800
  modified_by_client_uuid: zzzzz-ozdt8-brczlopd8u8d0jr
  modified_by_user_uuid: zzzzz-tpzed-000000000000000
  modified_at: 2014-01-24 20:42:26 -0800
  updated_at: 2014-01-24 20:42:26 -0800
  tail_uuid: zzzzz-j7d0g-v955i6s2oi1cbso
  link_class: permission
  name: can_read
  head_uuid: zzzzz-4zz18-znfnqtbbv4spc3w
  properties: {}

bar_file_readable_by_active:
  uuid: zzzzz-o0j2j-8hppiuduf8eqdng
  owner_uuid: zzzzz-tpzed-000000000000000
  created_at: 2014-01-24 20:42:26 -0800
  modified_by_client_uuid: zzzzz-ozdt8-brczlopd8u8d0jr
  modified_by_user_uuid: zzzzz-tpzed-000000000000000
  modified_at: 2014-01-24 20:42:26 -0800
  updated_at: 2014-01-24 20:42:26 -0800
  tail_uuid: zzzzz-tpzed-xurymjxw79nv3jz
  link_class: permission
  name: can_read
  head_uuid: zzzzz-4zz18-ehbhgtheo8909or
  properties: {}

bar_file_readable_by_spectator:
  uuid: zzzzz-o0j2j-0mhldkqozsltcli
  owner_uuid: zzzzz-tpzed-000000000000000
  created_at: 2014-01-24 20:42:26 -0800
  modified_by_client_uuid: zzzzz-ozdt8-brczlopd8u8d0jr
  modified_by_user_uuid: zzzzz-tpzed-000000000000000
  modified_at: 2014-01-24 20:42:26 -0800
  updated_at: 2014-01-24 20:42:26 -0800
  tail_uuid: zzzzz-tpzed-l1s2piq4t4mps8r
  link_class: permission
  name: can_read
  head_uuid: zzzzz-4zz18-ehbhgtheo8909or
  properties: {}

baz_file_publicly_readable:
  uuid: zzzzz-o0j2j-132ne3lk954vtoc
  owner_uuid: zzzzz-tpzed-000000000000000
  created_at: 2014-01-24 20:42:26 -0800
  modified_by_client_uuid: zzzzz-ozdt8-brczlopd8u8d0jr
  modified_by_user_uuid: zzzzz-tpzed-000000000000000
  modified_at: 2014-01-24 20:42:26 -0800
  updated_at: 2014-01-24 20:42:26 -0800
  tail_uuid: zzzzz-j7d0g-fffffffffffffff
  link_class: permission
  name: can_read
  head_uuid: zzzzz-4zz18-y9vne9npefyxh8g
  properties: {}

barbaz_job_readable_by_spectator:
  uuid: zzzzz-o0j2j-cpy7p41hpk531e1
  owner_uuid: zzzzz-tpzed-000000000000000
  created_at: 2014-01-24 20:42:26 -0800
  modified_by_client_uuid: zzzzz-ozdt8-brczlopd8u8d0jr
  modified_by_user_uuid: zzzzz-tpzed-000000000000000
  modified_at: 2014-01-24 20:42:26 -0800
  updated_at: 2014-01-24 20:42:26 -0800
  tail_uuid: zzzzz-tpzed-l1s2piq4t4mps8r
  link_class: permission
  name: can_read
  head_uuid: zzzzz-8i9sb-cjs4pklxxjykyuq
  properties: {}

foo_repository_readable_by_spectator:
  uuid: zzzzz-o0j2j-cpy7p41hpk5xxx
  owner_uuid: zzzzz-tpzed-000000000000000
  created_at: 2014-01-24 20:42:26 -0800
  modified_by_client_uuid: zzzzz-ozdt8-brczlopd8u8d0jr
  modified_by_user_uuid: zzzzz-tpzed-000000000000000
  modified_at: 2014-01-24 20:42:26 -0800
  updated_at: 2014-01-24 20:42:26 -0800
  tail_uuid: zzzzz-tpzed-l1s2piq4t4mps8r
  link_class: permission
  name: can_read
  head_uuid: zzzzz-s0uqq-382brsig8rp3666
  properties: {}

foo_repository_manageable_by_active:
  uuid: zzzzz-o0j2j-8tdfjd8g0s4rn1k
  owner_uuid: zzzzz-tpzed-000000000000000
  created_at: 2014-01-24 20:42:26 -0800
  modified_by_client_uuid: zzzzz-ozdt8-brczlopd8u8d0jr
  modified_by_user_uuid: zzzzz-tpzed-000000000000000
  modified_at: 2014-01-24 20:42:26 -0800
  updated_at: 2014-01-24 20:42:26 -0800
  tail_uuid: zzzzz-tpzed-xurymjxw79nv3jz
  link_class: permission
  name: can_manage
  head_uuid: zzzzz-s0uqq-382brsig8rp3666
  properties: {}

miniadmin_user_is_a_testusergroup_admin:
  uuid: zzzzz-o0j2j-38vvkciz7qc12j9
  owner_uuid: zzzzz-tpzed-000000000000000
  created_at: 2014-04-01 13:53:33 -0400
  modified_by_client_uuid: zzzzz-ozdt8-brczlopd8u8d0jr
  modified_by_user_uuid: zzzzz-tpzed-000000000000000
  modified_at: 2014-04-01 13:53:33 -0400
  updated_at: 2014-04-01 13:53:33 -0400
  tail_uuid: zzzzz-tpzed-2bg9x0oeydcw5hm
  link_class: permission
  name: can_manage
  head_uuid: zzzzz-j7d0g-48foin4vonvc2at
  properties: {}

rominiadmin_user_is_a_testusergroup_admin:
  uuid: zzzzz-o0j2j-6b0hz5hr107mc90
  owner_uuid: zzzzz-tpzed-000000000000000
  created_at: 2014-04-01 13:53:33 -0400
  modified_by_client_uuid: zzzzz-ozdt8-brczlopd8u8d0jr
  modified_by_user_uuid: zzzzz-tpzed-000000000000000
  modified_at: 2014-04-01 13:53:33 -0400
  updated_at: 2014-04-01 13:53:33 -0400
  tail_uuid: zzzzz-tpzed-4hvxm4n25emegis
  link_class: permission
  name: can_read
  head_uuid: zzzzz-j7d0g-48foin4vonvc2at
  properties: {}

testusergroup_can_manage_active_user:
  uuid: zzzzz-o0j2j-2vaqhxz6hsf4k1d
  owner_uuid: zzzzz-tpzed-000000000000000
  created_at: 2014-04-01 13:56:10 -0400
  modified_by_client_uuid: zzzzz-ozdt8-brczlopd8u8d0jr
  modified_by_user_uuid: zzzzz-tpzed-000000000000000
  modified_at: 2014-04-01 13:56:10 -0400
  updated_at: 2014-04-01 13:56:10 -0400
  tail_uuid: zzzzz-j7d0g-48foin4vonvc2at
  link_class: permission
  name: can_manage
  head_uuid: zzzzz-tpzed-xurymjxw79nv3jz
  properties: {}

test_timestamps:
  uuid: zzzzz-o0j2j-4abnk2w5t86x4uc
  owner_uuid: zzzzz-tpzed-xurymjxw79nv3jz
  created_at: 2014-04-15 13:17:14 -0400
  modified_by_client_uuid: zzzzz-ozdt8-brczlopd8u8d0jr
  modified_by_user_uuid: zzzzz-tpzed-xurymjxw79nv3jz
  modified_at: 2014-04-15 13:17:14 -0400
  updated_at: 2014-04-15 13:17:14 -0400
  link_class: test
  name: test
  properties: {}

admin_can_write_aproject:
  # Yes, this permission is effectively redundant.
  # We use it to test that other project admins can see
  # all the project's sharing.
  uuid: zzzzz-o0j2j-adminmgsproject
  owner_uuid: zzzzz-tpzed-000000000000000
  created_at: 2014-01-24 20:42:26 -0800
  modified_by_client_uuid: zzzzz-ozdt8-brczlopd8u8d0jr
  modified_by_user_uuid: zzzzz-tpzed-xurymjxw79nv3jz
  modified_at: 2014-01-24 20:42:26 -0800
  updated_at: 2014-01-24 20:42:26 -0800
  tail_uuid: zzzzz-tpzed-d9tiejq69daie8f
  link_class: permission
  name: can_write
  head_uuid: zzzzz-j7d0g-v955i6s2oi1cbso
  properties: {}

project_viewer_can_read_project:
  uuid: zzzzz-o0j2j-projviewerreadp
  owner_uuid: zzzzz-tpzed-000000000000000
  created_at: 2014-01-24 20:42:26 -0800
  modified_by_client_uuid: zzzzz-ozdt8-brczlopd8u8d0jr
  modified_by_user_uuid: zzzzz-tpzed-xurymjxw79nv3jz
  modified_at: 2014-01-24 20:42:26 -0800
  updated_at: 2014-01-24 20:42:26 -0800
  tail_uuid: zzzzz-tpzed-projectviewer1a
  link_class: permission
  name: can_read
  head_uuid: zzzzz-j7d0g-v955i6s2oi1cbso
  properties: {}

foo_collection_tag:
  uuid: zzzzz-o0j2j-eedahfaho8aphiv
  owner_uuid: zzzzz-tpzed-xurymjxw79nv3jz
  created_at: 2014-04-21 15:37:48 -0400
  modified_by_client_uuid: zzzzz-ozdt8-brczlopd8u8d0jr
  modified_by_user_uuid: zzzzz-tpzed-xurymjxw79nv3jz
  modified_at: 2014-04-21 15:37:48 -0400
  updated_at: 2014-04-21 15:37:48 -0400
  tail_uuid: ~
  head_uuid: zzzzz-4zz18-fy296fx3hot09f7
  link_class: tag
  name: foo_tag
  properties: {}

active_user_can_manage_bad_group_cx2al9cqkmsf1hs:
  uuid: zzzzz-o0j2j-ezv55ahzc9lvjwe
  owner_uuid: zzzzz-tpzed-000000000000000
  created_at: 2014-05-03 18:50:08 -0400
  modified_by_client_uuid: zzzzz-ozdt8-brczlopd8u8d0jr
  modified_by_user_uuid: zzzzz-tpzed-000000000000000
  modified_at: 2014-05-03 18:50:08 -0400
  updated_at: 2014-05-03 18:50:08 -0400
  tail_uuid: zzzzz-tpzed-xurymjxw79nv3jz
  link_class: permission
  name: can_manage
  head_uuid: zzzzz-j7d0g-cx2al9cqkmsf1hs
  properties: {}

multilevel_collection_1_readable_by_active:
  uuid: zzzzz-o0j2j-dp1d8395ldqw22j
  owner_uuid: zzzzz-tpzed-000000000000000
  created_at: 2014-01-24 20:42:26 -0800
  modified_by_client_uuid: zzzzz-ozdt8-brczlopd8u8d0jr
  modified_by_user_uuid: zzzzz-tpzed-000000000000000
  modified_at: 2014-01-24 20:42:26 -0800
  updated_at: 2014-01-24 20:42:26 -0800
  tail_uuid: zzzzz-tpzed-xurymjxw79nv3jz
  link_class: permission
  name: can_read
  head_uuid: zzzzz-4zz18-pyw8yp9g3pr7irn
  properties: {}

has_symbol_keys_in_database_somehow:
  uuid: zzzzz-o0j2j-enl1wg58310loc6
  owner_uuid: zzzzz-tpzed-000000000000000
  created_at: 2014-05-28 16:24:02.314722162 Z
  modified_by_client_uuid:
  modified_by_user_uuid: zzzzz-tpzed-000000000000000
  modified_at: 2014-05-28 16:24:02.314484982 Z
  tail_uuid: ~
  link_class: test
  name: ~
  head_uuid: ~
  properties:
    :foo: "bar"
    baz:
      - waz
      - :waz
      - :waz
      - 1
      - ~
      - false
      - true
  updated_at: 2014-05-28 16:24:02.314296411 Z

bug2931_link_with_null_head_uuid:
  uuid: zzzzz-o0j2j-uru66qok2wruasb
  owner_uuid: zzzzz-tpzed-000000000000000
  created_at: 2014-05-30 14:30:00.184389725 Z
  modified_by_client_uuid: zzzzz-ozdt8-brczlopd8u8d0jr
  modified_by_user_uuid: zzzzz-tpzed-000000000000000
  modified_at: 2014-05-30 14:30:00.184019565 Z
  updated_at: 2014-05-30 14:30:00.183829316 Z
  link_class: permission
  name: bug2931
  tail_uuid: ~
  head_uuid: ~
  properties: {}

anonymous_group_can_read_anonymously_accessible_project:
  uuid: zzzzz-o0j2j-15gpzezqjg4bc4z
  owner_uuid: zzzzz-tpzed-000000000000000
  created_at: 2014-05-30 14:30:00.184389725 Z
  modified_by_client_uuid: zzzzz-ozdt8-brczlopd8u8d0jr
  modified_by_user_uuid: zzzzz-tpzed-000000000000000
  modified_at: 2014-05-30 14:30:00.184019565 Z
  updated_at: 2014-05-30 14:30:00.183829316 Z
  link_class: permission
  name: can_read
  tail_uuid: zzzzz-j7d0g-anonymouspublic
  head_uuid: zzzzz-j7d0g-zhxawtyetzwc5f0
  properties: {}

user_agreement_readable_by_anonymously_accessible_project:
  uuid: zzzzz-o0j2j-o5ds5gvhkztdc8h
  owner_uuid: zzzzz-j7d0g-zhxawtyetzwc5f0
  created_at: 2014-06-13 20:42:26 -0800
  modified_by_client_uuid: zzzzz-ozdt8-brczlopd8u8d0jr
  modified_by_user_uuid: zzzzz-tpzed-d9tiejq69daie8f
  modified_at: 2014-06-13 20:42:26 -0800
  updated_at: 2014-06-13 20:42:26 -0800
  link_class: permission
  name: can_read

active_user_permission_to_docker_image_collection:
  uuid: zzzzz-o0j2j-dp1d8395ldqw33s
  owner_uuid: zzzzz-tpzed-000000000000000
  created_at: 2014-01-24 20:42:26 -0800
  modified_by_client_uuid: zzzzz-ozdt8-brczlopd8u8d0jr
  modified_by_user_uuid: zzzzz-tpzed-000000000000000
  modified_at: 2014-01-24 20:42:26 -0800
  updated_at: 2014-01-24 20:42:26 -0800
  tail_uuid: zzzzz-tpzed-xurymjxw79nv3jz
  link_class: permission
  name: can_read
  head_uuid: zzzzz-4zz18-1v45jub259sjjgb
  properties: {}

active_user_permission_to_unlinked_docker_image_collection:
  uuid: zzzzz-o0j2j-g5i0sa8cr3b1psf
  owner_uuid: zzzzz-tpzed-000000000000000
  created_at: 2014-01-24 20:42:26 -0800
  modified_by_client_uuid: zzzzz-ozdt8-brczlopd8u8d0jr
  modified_by_user_uuid: zzzzz-tpzed-000000000000000
  modified_at: 2014-01-24 20:42:26 -0800
  updated_at: 2014-01-24 20:42:26 -0800
  tail_uuid: zzzzz-tpzed-xurymjxw79nv3jz
  link_class: permission
  name: can_read
  head_uuid: zzzzz-4zz18-d0d8z5wofvfgwad
  properties: {}

docker_image_collection_hash:
  uuid: zzzzz-o0j2j-dockercollhasha
  owner_uuid: zzzzz-tpzed-xurymjxw79nv3jz
  created_at: 2014-06-11 14:30:00.184389725 Z
  modified_by_client_uuid: zzzzz-ozdt8-brczlopd8u8d0jr
  modified_by_user_uuid: zzzzz-tpzed-000000000000000
  modified_at: 2014-06-11 14:30:00.184019565 Z
  updated_at: 2014-06-11 14:30:00.183829316 Z
  link_class: docker_image_hash
  name: d8309758b8fe2c81034ffc8a10c36460b77db7bc5e7b448c4e5b684f9d95a678
  tail_uuid: ~
  head_uuid: zzzzz-4zz18-1v45jub259sjjgb
  properties:
    image_timestamp: "2014-06-10T14:30:00.184019565Z"

docker_image_collection_tag:
  uuid: zzzzz-o0j2j-dockercolltagbb
  owner_uuid: zzzzz-tpzed-xurymjxw79nv3jz
  created_at: 2014-06-11 14:30:00.184389725 Z
  modified_by_client_uuid: zzzzz-ozdt8-brczlopd8u8d0jr
  modified_by_user_uuid: zzzzz-tpzed-000000000000000
  modified_at: 2014-06-11 14:30:00.184019565 Z
  updated_at: 2014-06-11 14:30:00.183829316 Z
  link_class: docker_image_repo+tag
  name: arvados/apitestfixture:latest
  tail_uuid: ~
  head_uuid: zzzzz-4zz18-1v45jub259sjjgb
  properties:
    image_timestamp: "2014-06-10T14:30:00.184019565Z"

docker_image_collection_tag2:
  uuid: zzzzz-o0j2j-dockercolltagbc
  owner_uuid: zzzzz-tpzed-xurymjxw79nv3jz
  created_at: 2014-06-11 14:30:00.184389725 Z
  modified_by_client_uuid: zzzzz-ozdt8-brczlopd8u8d0jr
  modified_by_user_uuid: zzzzz-tpzed-000000000000000
  modified_at: 2014-06-11 14:30:00.184019565 Z
  updated_at: 2014-06-11 14:30:00.183829316 Z
  link_class: docker_image_repo+tag
  name: arvados/apitestfixture:june10
  tail_uuid: ~
  head_uuid: zzzzz-4zz18-1v45jub259sjjgb
  properties:
    image_timestamp: "2014-06-10T14:30:00.184019565Z"

ancient_docker_image_collection_hash:
  # This image helps test that searches for Docker images find
  # the latest available image: the hash is the same as
  # docker_image_collection_hash, but it points to a different
  # Collection and has an older image timestamp.
  uuid: zzzzz-o0j2j-dockercollhashz
  owner_uuid: zzzzz-tpzed-xurymjxw79nv3jz
  created_at: 2014-06-12 14:30:00.184389725 Z
  modified_by_client_uuid: zzzzz-ozdt8-brczlopd8u8d0jr
  modified_by_user_uuid: zzzzz-tpzed-000000000000000
  modified_at: 2014-06-12 14:30:00.184019565 Z
  updated_at: 2014-06-12 14:30:00.183829316 Z
  link_class: docker_image_hash
  name: d8309758b8fe2c81034ffc8a10c36460b77db7bc5e7b448c4e5b684f9d95a678
  tail_uuid: ~
  head_uuid: zzzzz-4zz18-t68oksiu9m80s4y
  properties:
    image_timestamp: "2010-06-10T14:30:00.184019565Z"

job_reader_can_read_previous_job_run:
  # Permission link giving job_reader permission
  # to read previous_job_run
  uuid: zzzzz-o0j2j-8bbd851795ebafd
  owner_uuid: zzzzz-tpzed-000000000000000
  created_at: 2014-06-13 20:42:26 -0800
  modified_by_client_uuid: zzzzz-tpzed-000000000000000
  modified_by_user_uuid: zzzzz-tpzed-000000000000000
  modified_at: 2014-06-13 20:42:26 -0800
  updated_at: 2014-06-13 20:42:26 -0800
  link_class: permission
  name: can_read
  tail_uuid: zzzzz-tpzed-905b42d1dd4a354
  head_uuid: zzzzz-8i9sb-cjs4pklxxjykqqq

job_reader_can_read_foo_repo:
  # Permission link giving job_reader permission
  # to read foo_repo
  uuid: zzzzz-o0j2j-072ec05dc9487f8
  owner_uuid: zzzzz-tpzed-000000000000000
  created_at: 2014-06-13 20:42:26 -0800
  modified_by_client_uuid: zzzzz-tpzed-000000000000000
  modified_by_user_uuid: zzzzz-tpzed-000000000000000
  modified_at: 2014-06-13 20:42:26 -0800
  updated_at: 2014-06-13 20:42:26 -0800
  link_class: permission
  name: can_read
  tail_uuid: zzzzz-tpzed-905b42d1dd4a354
<<<<<<< HEAD
  head_uuid: zzzzz-s0uqq-382brsig8rp3666
=======
  head_uuid: zzzzz-s0uqq-382brsig8rp3666

baz_collection_name_in_asubproject:
  uuid: zzzzz-o0j2j-bazprojectname2
  owner_uuid: zzzzz-tpzed-xurymjxw79nv3jz
  created_at: 2014-04-21 15:37:48 -0400
  modified_by_client_uuid: zzzzz-ozdt8-brczlopd8u8d0jr
  modified_by_user_uuid: zzzzz-tpzed-xurymjxw79nv3jz
  modified_at: 2014-04-21 15:37:48 -0400
  updated_at: 2014-04-21 15:37:48 -0400
  tail_uuid: zzzzz-j7d0g-axqo7eu9pwvna1x
  head_uuid: ea10d51bcf88862dbcc36eb292017dfd+45
  link_class: name
  # This should resemble the default name assigned when a
  # Collection is added to a Project.
  name: "ea10d51bcf88862dbcc36eb292017dfd+45 added sometime"
  properties: {}

empty_collection_name_in_active_user_home_project:
  uuid: zzzzz-o0j2j-i3n6m552x6tmoi4
  owner_uuid: zzzzz-tpzed-xurymjxw79nv3jz
  created_at: 2014-08-06 22:11:51.242392533 Z
  modified_by_client_uuid: zzzzz-ozdt8-brczlopd8u8d0jr
  modified_by_user_uuid: zzzzz-tpzed-xurymjxw79nv3jz
  modified_at: 2014-08-06 22:11:51.242150425 Z
  tail_uuid: zzzzz-tpzed-xurymjxw79nv3jz
  link_class: name
  name: Empty collection
  head_uuid: d41d8cd98f00b204e9800998ecf8427e+0
  properties: {}
  updated_at: 2014-08-06 22:11:51.242010312 Z

active_user_can_read_activeandfriends:
  uuid: zzzzz-o0j2j-8184f5vk8c851ts
  owner_uuid: zzzzz-tpzed-000000000000000
  created_at: 2014-08-22 14:03:46.321059945 Z
  modified_by_client_uuid:
  modified_by_user_uuid: zzzzz-tpzed-000000000000000
  modified_at: 2014-08-22 14:03:46.320865926 Z
  tail_uuid: zzzzz-tpzed-xurymjxw79nv3jz
  link_class: permission
  name: can_read
  head_uuid: zzzzz-j7d0g-swqu6hmi4pa7bk7
  properties: {}
  updated_at: 2014-08-22 14:03:46.320743213 Z

active_user_joined_activeandfriends:
  uuid: zzzzz-o0j2j-t63rdd7vupqvnco
  owner_uuid: zzzzz-tpzed-000000000000000
  created_at: 2014-08-22 14:03:28.835064240 Z
  modified_by_client_uuid:
  modified_by_user_uuid: zzzzz-tpzed-000000000000000
  modified_at: 2014-08-22 14:03:28.834849409 Z
  tail_uuid: zzzzz-j7d0g-swqu6hmi4pa7bk7
  link_class: permission
  name: can_read
  head_uuid: zzzzz-tpzed-xurymjxw79nv3jz
  properties: {}
  updated_at: 2014-08-22 14:03:28.834720558 Z

future_project_can_read_activeandfriends:
  uuid: zzzzz-o0j2j-bkdtnddpmwxqiza
  owner_uuid: zzzzz-tpzed-000000000000000
  created_at: 2014-08-22 14:04:18.811622057 Z
  modified_by_client_uuid:
  modified_by_user_uuid: zzzzz-tpzed-000000000000000
  modified_at: 2014-08-22 14:04:18.811463859 Z
  tail_uuid: zzzzz-tpzed-futureprojview2
  link_class: permission
  name: can_read
  head_uuid: zzzzz-j7d0g-swqu6hmi4pa7bk7
  properties: {}
  updated_at: 2014-08-22 14:04:18.811387314 Z

future_project_user_joined_activeandfriends:
  uuid: zzzzz-o0j2j-ksl8bo92eokv332
  owner_uuid: zzzzz-tpzed-000000000000000
  created_at: 2014-08-22 14:04:24.182103355 Z
  modified_by_client_uuid:
  modified_by_user_uuid: zzzzz-tpzed-000000000000000
  modified_at: 2014-08-22 14:04:24.181939129 Z
  tail_uuid: zzzzz-j7d0g-swqu6hmi4pa7bk7
  link_class: permission
  name: can_read
  head_uuid: zzzzz-tpzed-futureprojview2
  properties: {}
  updated_at: 2014-08-22 14:04:24.181799856 Z

auto_setup_vm_login_username_can_login_to_test_vm:
  uuid: zzzzz-o0j2j-i3n6m98766tmoi4
  owner_uuid: zzzzz-tpzed-xabcdjxw79nv3jz
  created_at: 2014-08-06 22:11:51.242392533 Z
  modified_by_client_uuid: zzzzz-ozdt8-brczlopd8u8d0jr
  modified_by_user_uuid: zzzzz-tpzed-xabcdjxw79nv3jz
  modified_at: 2014-08-06 22:11:51.242150425 Z
  tail_uuid: zzzzz-tpzed-xabcdjxw79nv3jz
  link_class: permission
  name: can_login
  head_uuid: zzzzz-2x53u-382brsig8rp3064
  properties: {username: 'auto_setup_vm_login'}
  updated_at: 2014-08-06 22:11:51.242010312 Z
>>>>>>> da34478c
<|MERGE_RESOLUTION|>--- conflicted
+++ resolved
@@ -573,9 +573,6 @@
   link_class: permission
   name: can_read
   tail_uuid: zzzzz-tpzed-905b42d1dd4a354
-<<<<<<< HEAD
-  head_uuid: zzzzz-s0uqq-382brsig8rp3666
-=======
   head_uuid: zzzzz-s0uqq-382brsig8rp3666
 
 baz_collection_name_in_asubproject:
@@ -676,5 +673,4 @@
   name: can_login
   head_uuid: zzzzz-2x53u-382brsig8rp3064
   properties: {username: 'auto_setup_vm_login'}
-  updated_at: 2014-08-06 22:11:51.242010312 Z
->>>>>>> da34478c
+  updated_at: 2014-08-06 22:11:51.242010312 Z