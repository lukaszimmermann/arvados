--- conflicted
+++ resolved
@@ -29,12 +29,7 @@
   modified_at: 2014-04-21 15:37:48 -0400
 
 in_afolder_linked_from_asubfolder:
-<<<<<<< HEAD
-  uuid: zzzzz-2x53u-5gid26432uujf79
+  uuid: zzzzz-j58dm-5gid26432uujf79
   owner_uuid: zzzzz-j7d0g-v955i6s2oi1cbso
   created_at: 2014-04-21 15:37:48 -0400
-  modified_at: 2014-04-21 15:37:48 -0400
-=======
-  uuid: zzzzz-j58dm-5gid26432uujf79
-  owner_uuid: zzzzz-j7d0g-v955i6s2oi1cbso
->>>>>>> 1c9ae7e8
+  modified_at: 2014-04-21 15:37:48 -0400