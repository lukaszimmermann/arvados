require 'test_helper'
require 'helpers/git_test_helper'

# NOTE: calling Commit.find_commit_range(nil, nil, 'rev')
# produces an error message "fatal: bad object 'rev'" on stderr if
# 'rev' does not exist in a given repository.  Many of these tests
# report such errors; their presence does not represent a fatal
# condition.

class CommitTest < ActiveSupport::TestCase
  # See git_setup.rb for the commit log for test.git.tar
  include GitTestHelper

  setup do
    authorize_with :active
  end

  test 'find_commit_range does not bypass permissions' do
    authorize_with :inactive
    assert_raises ArgumentError do
      c = Commit.find_commit_range 'foo', nil, 'master', []
    end
  end

  [
   'https://github.com/curoverse/arvados.git',
   'http://github.com/curoverse/arvados.git',
   'git://github.com/curoverse/arvados.git',
  ].each do |url|
    test "find_commit_range uses fetch_remote_repository to get #{url}" do
      fake_gitdir = repositories(:foo).server_path
      Commit.expects(:cache_dir_for).once.with(url).returns fake_gitdir
      Commit.expects(:fetch_remote_repository).once.with(fake_gitdir, url).returns true
      c = Commit.find_commit_range url, nil, 'master', []
      refute_empty c
    end
  end

  [
   'bogus/repo',
   '/bogus/repo',
   '/not/allowed/.git',
   'file:///not/allowed.git',
   'git.curoverse.com/arvados.git',
   'github.com/curoverse/arvados.git',
  ].each do |url|
    test "find_commit_range skips fetch_remote_repository for #{url}" do
      Commit.expects(:fetch_remote_repository).never
      assert_raises ArgumentError do
        Commit.find_commit_range url, nil, 'master', []
      end
    end
  end

  test 'fetch_remote_repository does not leak commits across repositories' do
    url = "http://localhost:1/fake/fake.git"
    fetch_remote_from_local_repo url, :foo
    c = Commit.find_commit_range url, nil, 'master', []
    assert_equal ['077ba2ad3ea24a929091a9e6ce545c93199b8e57'], c

    url = "http://localhost:2/fake/fake.git"
    fetch_remote_from_local_repo url, 'file://' + File.expand_path('../../.git', Rails.root)
    c = Commit.find_commit_range url, nil, '077ba2ad3ea24a929091a9e6ce545c93199b8e57', []
    assert_equal [], c
  end

  test 'tag_in_internal_repository creates and updates tags in internal.git' do
    authorize_with :active
    gitint = "git --git-dir #{Rails.configuration.git_internal_dir}"
    IO.read("|#{gitint} tag -d testtag 2>/dev/null") # "no such tag", fine
    assert_match /^fatal: /, IO.read("|#{gitint} show testtag 2>&1")
    refute $?.success?
    Commit.tag_in_internal_repository 'active/foo', '31ce37fe365b3dc204300a3e4c396ad333ed0556', 'testtag'
    assert_match /^commit 31ce37f/, IO.read("|#{gitint} show testtag")
    assert $?.success?
  end

<<<<<<< HEAD
=======
  # In active/shabranchnames, "7387838c69a21827834586cc42b467ff6c63293b" is
  # both a commit hash, and the name of a branch that begins from that same
  # commit.
  COMMIT_BRANCH_NAME = "7387838c69a21827834586cc42b467ff6c63293b"
  # A commit that appears in the branch after 7387838c.
  COMMIT_BRANCH_COMMIT_2 = "abec49829bf1758413509b7ffcab32a771b71e81"
  # "738783" is another branch that starts from the above commit.
  SHORT_COMMIT_BRANCH_NAME = COMMIT_BRANCH_NAME[0, 6]
  # A commit that appears in branch 738783 after 7387838c.
  SHORT_BRANCH_COMMIT_2 = "77e1a93093663705a63bb4d505698047e109dedd"

  test "find_commit_range min_version prefers commits over branch names" do
    assert_equal([COMMIT_BRANCH_NAME],
                 Commit.find_commit_range("active/shabranchnames",
                                          COMMIT_BRANCH_NAME, nil, nil))
  end

  test "find_commit_range max_version prefers commits over branch names" do
    assert_equal([COMMIT_BRANCH_NAME],
                 Commit.find_commit_range("active/shabranchnames",
                                          nil, COMMIT_BRANCH_NAME, nil))
  end

  test "find_commit_range min_version with short branch name" do
    assert_equal([SHORT_BRANCH_COMMIT_2],
                 Commit.find_commit_range("active/shabranchnames",
                                          SHORT_COMMIT_BRANCH_NAME, nil, nil))
  end

  test "find_commit_range max_version with short branch name" do
    assert_equal([SHORT_BRANCH_COMMIT_2],
                 Commit.find_commit_range("active/shabranchnames",
                                          nil, SHORT_COMMIT_BRANCH_NAME, nil))
  end

  test "find_commit_range min_version with disambiguated branch name" do
    assert_equal([COMMIT_BRANCH_COMMIT_2],
                 Commit.find_commit_range("active/shabranchnames",
                                          "heads/#{COMMIT_BRANCH_NAME}",
                                          nil, nil))
  end

  test "find_commit_range max_version with disambiguated branch name" do
    assert_equal([COMMIT_BRANCH_COMMIT_2],
                 Commit.find_commit_range("active/shabranchnames", nil,
                                          "heads/#{COMMIT_BRANCH_NAME}", nil))
  end

  test "find_commit_range min_version with unambiguous short name" do
    assert_equal([COMMIT_BRANCH_NAME],
                 Commit.find_commit_range("active/shabranchnames",
                                          COMMIT_BRANCH_NAME[0..-2], nil, nil))
  end

  test "find_commit_range max_version with unambiguous short name" do
    assert_equal([COMMIT_BRANCH_NAME],
                 Commit.find_commit_range("active/shabranchnames", nil,
                                          COMMIT_BRANCH_NAME[0..-2], nil))
  end

>>>>>>> dd5deb94
  test "find_commit_range laundry list" do
    authorize_with :active

    # single
    a = Commit.find_commit_range('active/foo', nil, '31ce37fe365b3dc204300a3e4c396ad333ed0556', nil)
    assert_equal ['31ce37fe365b3dc204300a3e4c396ad333ed0556'], a

    #test "test_branch1" do
    a = Commit.find_commit_range('active/foo', nil, 'master', nil)
    assert_includes(a, '077ba2ad3ea24a929091a9e6ce545c93199b8e57')

    #test "test_branch2" do
    a = Commit.find_commit_range('active/foo', nil, 'b1', nil)
    assert_equal ['1de84a854e2b440dc53bf42f8548afa4c17da332'], a

    #test "test_branch3" do
    a = Commit.find_commit_range('active/foo', nil, 'HEAD', nil)
    assert_equal ['1de84a854e2b440dc53bf42f8548afa4c17da332'], a

    #test "test_single_revision_repo" do
    a = Commit.find_commit_range('active/foo', nil, '31ce37fe365b3dc204300a3e4c396ad333ed0556', nil)
    assert_equal ['31ce37fe365b3dc204300a3e4c396ad333ed0556'], a
    a = Commit.find_commit_range('arvados', nil, '31ce37fe365b3dc204300a3e4c396ad333ed0556', nil)
    assert_equal [], a

    #test "test_multi_revision" do
    # complains "fatal: bad object 077ba2ad3ea24a929091a9e6ce545c93199b8e57"
    a = Commit.find_commit_range('active/foo', '31ce37fe365b3dc204300a3e4c396ad333ed0556', '077ba2ad3ea24a929091a9e6ce545c93199b8e57', nil)
    assert_equal ['077ba2ad3ea24a929091a9e6ce545c93199b8e57', '4fe459abe02d9b365932b8f5dc419439ab4e2577', '31ce37fe365b3dc204300a3e4c396ad333ed0556'], a

    #test "test_tag" do
    # complains "fatal: ambiguous argument 'tag1': unknown revision or path
    # not in the working tree."
    a = Commit.find_commit_range('active/foo', 'tag1', 'master', nil)
    assert_equal ['077ba2ad3ea24a929091a9e6ce545c93199b8e57', '4fe459abe02d9b365932b8f5dc419439ab4e2577'], a

    #test "test_multi_revision_exclude" do
    a = Commit.find_commit_range('active/foo', '31ce37fe365b3dc204300a3e4c396ad333ed0556', '077ba2ad3ea24a929091a9e6ce545c93199b8e57', ['4fe459abe02d9b365932b8f5dc419439ab4e2577'])
    assert_equal ['077ba2ad3ea24a929091a9e6ce545c93199b8e57', '31ce37fe365b3dc204300a3e4c396ad333ed0556'], a

    #test "test_multi_revision_tagged_exclude" do
    # complains "fatal: bad object 077ba2ad3ea24a929091a9e6ce545c93199b8e57"
    a = Commit.find_commit_range('active/foo', '31ce37fe365b3dc204300a3e4c396ad333ed0556', '077ba2ad3ea24a929091a9e6ce545c93199b8e57', ['tag1'])
    assert_equal ['077ba2ad3ea24a929091a9e6ce545c93199b8e57', '31ce37fe365b3dc204300a3e4c396ad333ed0556'], a

    Dir.mktmpdir do |touchdir|
      # invalid input to maximum
      a = Commit.find_commit_range('active/foo', nil, "31ce37fe365b3dc204300a3e4c396ad333ed0556 ; touch #{touchdir}/uh_oh", nil)
      assert !File.exists?("#{touchdir}/uh_oh"), "#{touchdir}/uh_oh should not exist, 'maximum' parameter of find_commit_range is exploitable"
      assert_equal [], a

      # invalid input to maximum
      a = Commit.find_commit_range('active/foo', nil, "$(uname>#{touchdir}/uh_oh)", nil)
      assert !File.exists?("#{touchdir}/uh_oh"), "#{touchdir}/uh_oh should not exist, 'maximum' parameter of find_commit_range is exploitable"
      assert_equal [], a

      # invalid input to minimum
      a = Commit.find_commit_range('active/foo', "31ce37fe365b3dc204300a3e4c396ad333ed0556 ; touch #{touchdir}/uh_oh", "31ce37fe365b3dc204300a3e4c396ad333ed0556", nil)
      assert !File.exists?("#{touchdir}/uh_oh"), "#{touchdir}/uh_oh should not exist, 'minimum' parameter of find_commit_range is exploitable"
      assert_equal [], a

      # invalid input to minimum
      a = Commit.find_commit_range('active/foo', "$(uname>#{touchdir}/uh_oh)", "31ce37fe365b3dc204300a3e4c396ad333ed0556", nil)
      assert !File.exists?("#{touchdir}/uh_oh"), "#{touchdir}/uh_oh should not exist, 'minimum' parameter of find_commit_range is exploitable"
      assert_equal [], a

      # invalid input to 'excludes'
      # complains "fatal: bad object 077ba2ad3ea24a929091a9e6ce545c93199b8e57"
      a = Commit.find_commit_range('active/foo', "31ce37fe365b3dc204300a3e4c396ad333ed0556", "077ba2ad3ea24a929091a9e6ce545c93199b8e57", ["4fe459abe02d9b365932b8f5dc419439ab4e2577 ; touch #{touchdir}/uh_oh"])
      assert !File.exists?("#{touchdir}/uh_oh"), "#{touchdir}/uh_oh should not exist, 'excludes' parameter of find_commit_range is exploitable"
      assert_equal [], a

      # invalid input to 'excludes'
      # complains "fatal: bad object 077ba2ad3ea24a929091a9e6ce545c93199b8e57"
      a = Commit.find_commit_range('active/foo', "31ce37fe365b3dc204300a3e4c396ad333ed0556", "077ba2ad3ea24a929091a9e6ce545c93199b8e57", ["$(uname>#{touchdir}/uh_oh)"])
      assert !File.exists?("#{touchdir}/uh_oh"), "#{touchdir}/uh_oh should not exist, 'excludes' parameter of find_commit_range is exploitable"
      assert_equal [], a
    end
  end
end<|MERGE_RESOLUTION|>--- conflicted
+++ resolved
@@ -75,8 +75,6 @@
     assert $?.success?
   end
 
-<<<<<<< HEAD
-=======
   # In active/shabranchnames, "7387838c69a21827834586cc42b467ff6c63293b" is
   # both a commit hash, and the name of a branch that begins from that same
   # commit.
@@ -137,7 +135,6 @@
                                           COMMIT_BRANCH_NAME[0..-2], nil))
   end
 
->>>>>>> dd5deb94
   test "find_commit_range laundry list" do
     authorize_with :active
 
