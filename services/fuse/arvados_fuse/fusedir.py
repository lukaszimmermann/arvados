--- conflicted
+++ resolved
@@ -144,20 +144,12 @@
         # delete any other directory entries that were not in found in 'items'
         for i in oldentries:
             _logger.debug("Forgetting about entry '%s' on inode %i", i, self.inode)
-<<<<<<< HEAD
-            llfuse.invalidate_entry(self.inode, i.encode(self.inodes.encoding))
-=======
             self.inodes.invalidate_entry(self.inode, i.encode(self.inodes.encoding))
->>>>>>> 1ec9e370
             self.inodes.del_entry(oldentries[i])
             changed = True
 
         if changed:
-<<<<<<< HEAD
-            llfuse.invalidate_inode(self.inode)
-=======
             self.inodes.invalidate_inode(self.inode)
->>>>>>> 1ec9e370
             self._mtime = time.time()
 
         self.fresh()
@@ -173,11 +165,7 @@
                     self._entries = oldentries
                     return False
             for n in oldentries:
-<<<<<<< HEAD
-                llfuse.invalidate_entry(self.inode, n.encode(self.inodes.encoding))
-=======
                 self.inodes.invalidate_entry(self.inode, n.encode(self.inodes.encoding))
->>>>>>> 1ec9e370
                 self.inodes.del_entry(oldentries[n])
             self.inodes.invalidate_inode(self.inode)
             self.invalidate()
@@ -255,15 +243,6 @@
                 elif event == arvados.collection.DEL:
                     ent = self._entries[name]
                     del self._entries[name]
-<<<<<<< HEAD
-                    llfuse.invalidate_entry(self.inode, name.encode(self.inodes.encoding))
-                    self.inodes.del_entry(ent)
-                elif event == arvados.collection.MOD:
-                    if hasattr(item, "fuse_entry") and item.fuse_entry is not None:
-                        llfuse.invalidate_inode(item.fuse_entry.inode)
-                    elif name in self._entries:
-                        llfuse.invalidate_inode(self._entries[name].inode)
-=======
                     self.inodes.invalidate_entry(self.inode, name.encode(self.inodes.encoding))
                     self.inodes.del_entry(ent)
                 elif event == arvados.collection.MOD:
@@ -271,7 +250,6 @@
                         self.inodes.invalidate_inode(item.fuse_entry.inode)
                     elif name in self._entries:
                         self.inodes.invalidate_inode(self._entries[name].inode)
->>>>>>> 1ec9e370
 
     def populate(self, mtime):
         self._mtime = mtime
@@ -305,7 +283,6 @@
         with llfuse.lock_released:
             self.collection.remove(name)
         self.flush()
-<<<<<<< HEAD
 
     @use_counter
     @check_update
@@ -316,18 +293,6 @@
 
     @use_counter
     @check_update
-=======
-
-    @use_counter
-    @check_update
-    def rmdir(self, name):
-        with llfuse.lock_released:
-            self.collection.remove(name)
-        self.flush()
-
-    @use_counter
-    @check_update
->>>>>>> 1ec9e370
     def rename(self, name_old, name_new, src):
         if not isinstance(src, CollectionDirectoryBase):
             raise llfuse.FUSEError(errno.EPERM)
@@ -344,21 +309,12 @@
                 raise llfuse.FUSEError(errno.ENOTDIR)
             elif isinstance(ent, FuseArvadosFile) and isinstance(tgt, CollectionDirectoryBase):
                 raise llfuse.FUSEError(errno.EISDIR)
-<<<<<<< HEAD
 
         with llfuse.lock_released:
             self.collection.rename(name_old, name_new, source_collection=src.collection, overwrite=True)
         self.flush()
         src.flush()
 
-=======
-
-        with llfuse.lock_released:
-            self.collection.rename(name_old, name_new, source_collection=src.collection, overwrite=True)
-        self.flush()
-        src.flush()
-
->>>>>>> 1ec9e370
 
 class CollectionDirectory(CollectionDirectoryBase):
     """Represents the root of a directory tree representing a collection."""
@@ -431,11 +387,7 @@
                     if not self.stale():
                         return
 
-<<<<<<< HEAD
-                    _logger.debug("Updating %s", self.collection_locator)
-=======
                     _logger.debug("Updating %s", to_record_version)
->>>>>>> 1ec9e370
                     if self.collection is not None:
                         if self.collection.known_past_version(to_record_version):
                             _logger.debug("%s already processed %s", self.collection_locator, to_record_version)
@@ -731,7 +683,6 @@
 
                 contents = arvados.util.list_all(self.api.groups().contents,
                                                  self.num_retries, uuid=self.project_uuid)
-<<<<<<< HEAD
 
             # end with llfuse.lock_released, re-acquire lock
 
@@ -742,18 +693,6 @@
         finally:
             self._updating_lock.release()
 
-=======
-
-            # end with llfuse.lock_released, re-acquire lock
-
-            self.merge(contents,
-                       namefn,
-                       samefn,
-                       self.createDirectory)
-        finally:
-            self._updating_lock.release()
-
->>>>>>> 1ec9e370
     @use_counter
     @check_update
     def __getitem__(self, item):
@@ -830,11 +769,7 @@
         # Acually move the entry from source directory to this directory.
         del src._entries[name_old]
         self._entries[name_new] = ent
-<<<<<<< HEAD
-        llfuse.invalidate_entry(src.inode, name_old.encode(self.inodes.encoding))
-=======
         self.inodes.invalidate_entry(src.inode, name_old.encode(self.inodes.encoding))
->>>>>>> 1ec9e370
 
 
 class SharedDirectory(Directory):
