// Copyright (C) The Arvados Authors. All rights reserved.
//
// SPDX-License-Identifier: AGPL-3.0

package main

import (
<<<<<<< HEAD
=======
	"encoding/json"
>>>>>>> 9e92ae4c
	"fmt"
	"io"
	"io/ioutil"
	"log"
	"net/http"
	"net/http/httptest"
	"strings"
	"sync"
	"time"

	"git.curoverse.com/arvados.git/sdk/go/arvados"

	check "gopkg.in/check.v1"
)

var _ = check.Suite(&runSuite{})

type reqTracker struct {
	reqs []http.Request
	sync.Mutex
}

func (rt *reqTracker) Count() int {
	rt.Lock()
	defer rt.Unlock()
	return len(rt.reqs)
}

func (rt *reqTracker) Add(req *http.Request) int {
	rt.Lock()
	defer rt.Unlock()
	rt.reqs = append(rt.reqs, *req)
	return len(rt.reqs)
}

var stubServices = []arvados.KeepService{
	{
		UUID:           "zzzzz-bi6l4-000000000000000",
		ServiceHost:    "keep0.zzzzz.arvadosapi.com",
		ServicePort:    25107,
		ServiceSSLFlag: false,
		ServiceType:    "disk",
	},
	{
		UUID:           "zzzzz-bi6l4-000000000000001",
		ServiceHost:    "keep1.zzzzz.arvadosapi.com",
		ServicePort:    25107,
		ServiceSSLFlag: false,
		ServiceType:    "disk",
	},
	{
		UUID:           "zzzzz-bi6l4-000000000000002",
		ServiceHost:    "keep2.zzzzz.arvadosapi.com",
		ServicePort:    25107,
		ServiceSSLFlag: false,
		ServiceType:    "disk",
	},
	{
		UUID:           "zzzzz-bi6l4-000000000000003",
		ServiceHost:    "keep3.zzzzz.arvadosapi.com",
		ServicePort:    25107,
		ServiceSSLFlag: false,
		ServiceType:    "disk",
	},
	{
		UUID:           "zzzzz-bi6l4-h0a0xwut9qa6g3a",
		ServiceHost:    "keep.zzzzz.arvadosapi.com",
		ServicePort:    25333,
		ServiceSSLFlag: true,
		ServiceType:    "proxy",
	},
}

var stubMounts = map[string][]arvados.KeepMount{
	"keep0.zzzzz.arvadosapi.com:25107": {{
		UUID:     "zzzzz-ivpuk-000000000000000",
		DeviceID: "keep0-vol0",
	}},
	"keep1.zzzzz.arvadosapi.com:25107": {{
		UUID:     "zzzzz-ivpuk-100000000000000",
		DeviceID: "keep1-vol0",
	}},
	"keep2.zzzzz.arvadosapi.com:25107": {{
		UUID:     "zzzzz-ivpuk-200000000000000",
		DeviceID: "keep2-vol0",
	}},
	"keep3.zzzzz.arvadosapi.com:25107": {{
		UUID:     "zzzzz-ivpuk-300000000000000",
		DeviceID: "keep3-vol0",
	}},
}

// stubServer is an HTTP transport that intercepts and processes all
// requests using its own handlers.
type stubServer struct {
	mux      *http.ServeMux
	srv      *httptest.Server
	mutex    sync.Mutex
	Requests reqTracker
	logf     func(string, ...interface{})
}

// Start initializes the stub server and returns an *http.Client that
// uses the stub server to handle all requests.
//
// A stubServer that has been started should eventually be shut down
// with Close().
func (s *stubServer) Start() *http.Client {
	// Set up a config.Client that forwards all requests to s.mux
	// via s.srv. Test cases will attach handlers to s.mux to get
	// the desired responses.
	s.mux = http.NewServeMux()
	s.srv = httptest.NewServer(http.HandlerFunc(func(w http.ResponseWriter, r *http.Request) {
		s.mutex.Lock()
		s.Requests.Add(r)
		s.mutex.Unlock()
		w.Header().Set("Content-Type", "application/json")
		s.mux.ServeHTTP(w, r)
	}))
	return &http.Client{Transport: s}
}

func (s *stubServer) RoundTrip(req *http.Request) (*http.Response, error) {
	w := httptest.NewRecorder()
	s.mux.ServeHTTP(w, req)
	return &http.Response{
		StatusCode: w.Code,
		Status:     fmt.Sprintf("%d %s", w.Code, http.StatusText(w.Code)),
		Header:     w.HeaderMap,
		Body:       ioutil.NopCloser(w.Body)}, nil
}

// Close releases resources used by the server.
func (s *stubServer) Close() {
	s.srv.Close()
}

func (s *stubServer) serveStatic(path, data string) *reqTracker {
	rt := &reqTracker{}
	s.mux.HandleFunc(path, func(w http.ResponseWriter, r *http.Request) {
		rt.Add(r)
		if r.Body != nil {
			ioutil.ReadAll(r.Body)
			r.Body.Close()
		}
		io.WriteString(w, data)
	})
	return rt
}

func (s *stubServer) serveCurrentUserAdmin() *reqTracker {
	return s.serveStatic("/arvados/v1/users/current",
		`{"uuid":"zzzzz-tpzed-000000000000000","is_admin":true,"is_active":true}`)
}

func (s *stubServer) serveCurrentUserNotAdmin() *reqTracker {
	return s.serveStatic("/arvados/v1/users/current",
		`{"uuid":"zzzzz-tpzed-000000000000000","is_admin":false,"is_active":true}`)
}

func (s *stubServer) serveDiscoveryDoc() *reqTracker {
	return s.serveStatic("/discovery/v1/apis/arvados/v1/rest",
		`{"defaultCollectionReplication":2}`)
}

func (s *stubServer) serveZeroCollections() *reqTracker {
	return s.serveStatic("/arvados/v1/collections",
		`{"items":[],"items_available":0}`)
}

func (s *stubServer) serveFooBarFileCollections() *reqTracker {
	rt := &reqTracker{}
	s.mux.HandleFunc("/arvados/v1/collections", func(w http.ResponseWriter, r *http.Request) {
		r.ParseForm()
		rt.Add(r)
		if strings.Contains(r.Form.Get("filters"), `modified_at`) {
			io.WriteString(w, `{"items_available":0,"items":[]}`)
		} else {
			io.WriteString(w, `{"items_available":2,"items":[
				{"uuid":"zzzzz-4zz18-ehbhgtheo8909or","portable_data_hash":"fa7aeb5140e2848d39b416daeef4ffc5+45","manifest_text":". 37b51d194a7513e45b56f6524f2d51f2+3 0:3:bar\n","modified_at":"2014-02-03T17:22:54Z"},
				{"uuid":"zzzzz-4zz18-znfnqtbbv4spc3w","portable_data_hash":"1f4b0bc7583c2a7f9102c395f4ffc5e3+45","manifest_text":". acbd18db4cc2f85cedef654fccc4a4d8+3 0:3:foo\n","modified_at":"2014-02-03T17:22:54Z"}]}`)
		}
	})
	return rt
}

func (s *stubServer) serveCollectionsButSkipOne() *reqTracker {
	rt := &reqTracker{}
	s.mux.HandleFunc("/arvados/v1/collections", func(w http.ResponseWriter, r *http.Request) {
		r.ParseForm()
		rt.Add(r)
		if strings.Contains(r.Form.Get("filters"), `"modified_at","\u003c="`) {
			io.WriteString(w, `{"items_available":3,"items":[]}`)
		} else if strings.Contains(r.Form.Get("filters"), `"modified_at","\u003e`) {
			io.WriteString(w, `{"items_available":0,"items":[]}`)
		} else if strings.Contains(r.Form.Get("filters"), `"modified_at","="`) && strings.Contains(r.Form.Get("filters"), `"uuid","\u003e"`) {
			io.WriteString(w, `{"items_available":0,"items":[]}`)
		} else {
			io.WriteString(w, `{"items_available":2,"items":[
				{"uuid":"zzzzz-4zz18-ehbhgtheo8909or","portable_data_hash":"fa7aeb5140e2848d39b416daeef4ffc5+45","manifest_text":". 37b51d194a7513e45b56f6524f2d51f2+3 0:3:bar\n","modified_at":"2014-02-03T17:22:54Z"},
				{"uuid":"zzzzz-4zz18-znfnqtbbv4spc3w","portable_data_hash":"1f4b0bc7583c2a7f9102c395f4ffc5e3+45","manifest_text":". acbd18db4cc2f85cedef654fccc4a4d8+3 0:3:foo\n","modified_at":"2014-02-03T17:22:54Z"}]}`)
		}
	})
	return rt
}

func (s *stubServer) serveZeroKeepServices() *reqTracker {
	return s.serveJSON("/arvados/v1/keep_services", arvados.KeepServiceList{})
}

func (s *stubServer) serveKeepServices(svcs []arvados.KeepService) *reqTracker {
	return s.serveJSON("/arvados/v1/keep_services", arvados.KeepServiceList{
		ItemsAvailable: len(svcs),
		Items:          svcs,
	})
}

func (s *stubServer) serveJSON(path string, resp interface{}) *reqTracker {
	rt := &reqTracker{}
	s.mux.HandleFunc(path, func(w http.ResponseWriter, r *http.Request) {
		rt.Add(r)
		json.NewEncoder(w).Encode(resp)
	})
	return rt
}

func (s *stubServer) serveKeepstoreMounts() *reqTracker {
	rt := &reqTracker{}
	s.mux.HandleFunc("/mounts", func(w http.ResponseWriter, r *http.Request) {
		rt.Add(r)
		json.NewEncoder(w).Encode(stubMounts[r.Host])
	})
	return rt
}

func (s *stubServer) serveKeepstoreIndexFoo4Bar1() *reqTracker {
	rt := &reqTracker{}
	s.mux.HandleFunc("/index/", func(w http.ResponseWriter, r *http.Request) {
		count := rt.Add(r)
		if r.Host == "keep0.zzzzz.arvadosapi.com:25107" {
			io.WriteString(w, "37b51d194a7513e45b56f6524f2d51f2+3 12345678\n")
		}
		fmt.Fprintf(w, "acbd18db4cc2f85cedef654fccc4a4d8+3 %d\n\n", 12345678+count)
	})
	for _, mounts := range stubMounts {
		for i, mnt := range mounts {
			i := i
			s.mux.HandleFunc(fmt.Sprintf("/mounts/%s/blocks", mnt.UUID), func(w http.ResponseWriter, r *http.Request) {
				count := rt.Add(r)
				if i == 0 && r.Host == "keep0.zzzzz.arvadosapi.com:25107" {
					io.WriteString(w, "37b51d194a7513e45b56f6524f2d51f2+3 12345678\n")
				}
				if i == 0 {
					fmt.Fprintf(w, "acbd18db4cc2f85cedef654fccc4a4d8+3 %d\n", 12345678+count)
				}
				fmt.Fprintf(w, "\n")
			})
		}
	}
	return rt
}

func (s *stubServer) serveKeepstoreTrash() *reqTracker {
	return s.serveStatic("/trash", `{}`)
}

func (s *stubServer) serveKeepstorePull() *reqTracker {
	return s.serveStatic("/pull", `{}`)
}

type runSuite struct {
	stub   stubServer
	config Config
}

// make a log.Logger that writes to the current test's c.Log().
func (s *runSuite) logger(c *check.C) *log.Logger {
	r, w := io.Pipe()
	go func() {
		buf := make([]byte, 10000)
		for {
			n, err := r.Read(buf)
			if n > 0 {
				if buf[n-1] == '\n' {
					n--
				}
				c.Log(string(buf[:n]))
			}
			if err != nil {
				break
			}
		}
	}()
	return log.New(w, "", log.LstdFlags)
}

func (s *runSuite) SetUpTest(c *check.C) {
	s.config = Config{
		Client: arvados.Client{
			AuthToken: "xyzzy",
			APIHost:   "zzzzz.arvadosapi.com",
			Client:    s.stub.Start()},
		KeepServiceTypes: []string{"disk"}}
	s.stub.serveDiscoveryDoc()
	s.stub.logf = c.Logf
}

func (s *runSuite) TearDownTest(c *check.C) {
	s.stub.Close()
}

func (s *runSuite) TestRefuseZeroCollections(c *check.C) {
	opts := RunOptions{
		CommitPulls: true,
		CommitTrash: true,
		Logger:      s.logger(c),
	}
	s.stub.serveCurrentUserAdmin()
	s.stub.serveZeroCollections()
	s.stub.serveKeepServices(stubServices)
	s.stub.serveKeepstoreMounts()
	s.stub.serveKeepstoreIndexFoo4Bar1()
	trashReqs := s.stub.serveKeepstoreTrash()
	pullReqs := s.stub.serveKeepstorePull()
	_, err := (&Balancer{}).Run(s.config, opts)
	c.Check(err, check.ErrorMatches, "received zero collections")
	c.Check(trashReqs.Count(), check.Equals, 4)
	c.Check(pullReqs.Count(), check.Equals, 0)
}

func (s *runSuite) TestServiceTypes(c *check.C) {
	opts := RunOptions{
		CommitPulls: true,
		CommitTrash: true,
		Logger:      s.logger(c),
	}
	s.config.KeepServiceTypes = []string{"unlisted-type"}
	s.stub.serveCurrentUserAdmin()
	s.stub.serveFooBarFileCollections()
	s.stub.serveKeepServices(stubServices)
	s.stub.serveKeepstoreMounts()
	indexReqs := s.stub.serveKeepstoreIndexFoo4Bar1()
	trashReqs := s.stub.serveKeepstoreTrash()
	_, err := (&Balancer{}).Run(s.config, opts)
	c.Check(err, check.IsNil)
	c.Check(indexReqs.Count(), check.Equals, 0)
	c.Check(trashReqs.Count(), check.Equals, 0)
}

func (s *runSuite) TestRefuseNonAdmin(c *check.C) {
	opts := RunOptions{
		CommitPulls: true,
		CommitTrash: true,
		Logger:      s.logger(c),
	}
	s.stub.serveCurrentUserNotAdmin()
	s.stub.serveZeroCollections()
	s.stub.serveKeepServices(stubServices)
	s.stub.serveKeepstoreMounts()
	trashReqs := s.stub.serveKeepstoreTrash()
	pullReqs := s.stub.serveKeepstorePull()
	_, err := (&Balancer{}).Run(s.config, opts)
	c.Check(err, check.ErrorMatches, "current user .* is not .* admin user")
	c.Check(trashReqs.Count(), check.Equals, 0)
	c.Check(pullReqs.Count(), check.Equals, 0)
}

func (s *runSuite) TestDetectSkippedCollections(c *check.C) {
	opts := RunOptions{
		CommitPulls: true,
		CommitTrash: true,
		Logger:      s.logger(c),
	}
	s.stub.serveCurrentUserAdmin()
	s.stub.serveCollectionsButSkipOne()
	s.stub.serveKeepServices(stubServices)
	s.stub.serveKeepstoreMounts()
	s.stub.serveKeepstoreIndexFoo4Bar1()
	trashReqs := s.stub.serveKeepstoreTrash()
	pullReqs := s.stub.serveKeepstorePull()
	_, err := (&Balancer{}).Run(s.config, opts)
	c.Check(err, check.ErrorMatches, `Retrieved 2 collections with modtime <= .* but server now reports there are 3 collections.*`)
	c.Check(trashReqs.Count(), check.Equals, 4)
	c.Check(pullReqs.Count(), check.Equals, 0)
}

func (s *runSuite) TestDryRun(c *check.C) {
	opts := RunOptions{
		CommitPulls: false,
		CommitTrash: false,
		Logger:      s.logger(c),
	}
	s.stub.serveCurrentUserAdmin()
	collReqs := s.stub.serveFooBarFileCollections()
	s.stub.serveKeepServices(stubServices)
	s.stub.serveKeepstoreMounts()
	s.stub.serveKeepstoreIndexFoo4Bar1()
	trashReqs := s.stub.serveKeepstoreTrash()
	pullReqs := s.stub.serveKeepstorePull()
	var bal Balancer
	_, err := bal.Run(s.config, opts)
	c.Check(err, check.IsNil)
	for _, req := range collReqs.reqs {
		c.Check(req.Form.Get("include_trash"), check.Equals, "true")
	}
	c.Check(trashReqs.Count(), check.Equals, 0)
	c.Check(pullReqs.Count(), check.Equals, 0)
	stats := bal.getStatistics()
	c.Check(stats.pulls, check.Not(check.Equals), 0)
	c.Check(stats.underrep.replicas, check.Not(check.Equals), 0)
	c.Check(stats.overrep.replicas, check.Not(check.Equals), 0)
}

func (s *runSuite) TestCommit(c *check.C) {
	opts := RunOptions{
		CommitPulls: true,
		CommitTrash: true,
		Logger:      s.logger(c),
		Dumper:      s.logger(c),
	}
	s.stub.serveCurrentUserAdmin()
	s.stub.serveFooBarFileCollections()
	s.stub.serveKeepServices(stubServices)
	s.stub.serveKeepstoreMounts()
	s.stub.serveKeepstoreIndexFoo4Bar1()
	trashReqs := s.stub.serveKeepstoreTrash()
	pullReqs := s.stub.serveKeepstorePull()
	var bal Balancer
	_, err := bal.Run(s.config, opts)
	c.Check(err, check.IsNil)
	c.Check(trashReqs.Count(), check.Equals, 8)
	c.Check(pullReqs.Count(), check.Equals, 4)
	stats := bal.getStatistics()
	// "foo" block is overreplicated by 2
	c.Check(stats.trashes, check.Equals, 2)
	// "bar" block is underreplicated by 1, and its only copy is
	// in a poor rendezvous position
	c.Check(stats.pulls, check.Equals, 2)
}

func (s *runSuite) TestRunForever(c *check.C) {
	opts := RunOptions{
		CommitPulls: true,
		CommitTrash: true,
		Logger:      s.logger(c),
		Dumper:      s.logger(c),
	}
	s.stub.serveCurrentUserAdmin()
	s.stub.serveFooBarFileCollections()
	s.stub.serveKeepServices(stubServices)
	s.stub.serveKeepstoreMounts()
	s.stub.serveKeepstoreIndexFoo4Bar1()
	trashReqs := s.stub.serveKeepstoreTrash()
	pullReqs := s.stub.serveKeepstorePull()

	stop := make(chan interface{})
	s.config.RunPeriod = arvados.Duration(time.Millisecond)
	go RunForever(s.config, opts, stop)

	// Each run should send 4 pull lists + 4 trash lists. The
	// first run should also send 4 empty trash lists at
	// startup. We should complete all four runs in much less than
	// a second.
	for t0 := time.Now(); pullReqs.Count() < 16 && time.Since(t0) < 10*time.Second; {
		time.Sleep(time.Millisecond)
	}
	stop <- true
	c.Check(pullReqs.Count() >= 16, check.Equals, true)
	c.Check(trashReqs.Count(), check.Equals, pullReqs.Count()+4)
}<|MERGE_RESOLUTION|>--- conflicted
+++ resolved
@@ -5,10 +5,7 @@
 package main
 
 import (
-<<<<<<< HEAD
-=======
 	"encoding/json"
->>>>>>> 9e92ae4c
 	"fmt"
 	"io"
 	"io/ioutil"
