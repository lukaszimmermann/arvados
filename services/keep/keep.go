--- conflicted
+++ resolved
@@ -17,14 +17,10 @@
 	"time"
 )
 
-<<<<<<< HEAD
+// Default TCP address on which to listen for requests.
 const DEFAULT_ADDR = ":25107"
-=======
-// Default TCP port on which to listen for requests.
-const DEFAULT_PORT = 25107
 
 // A Keep "block" is 64MB.
->>>>>>> 4eba2cb5
 const BLOCKSIZE = 64 * 1024 * 1024
 
 // A Keep volume must have at least MIN_FREE_KILOBYTES available
