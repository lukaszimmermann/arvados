package main

import (
	"bufio"
	"bytes"
	"errors"
	"flag"
	"fmt"
	"git.curoverse.com/arvados.git/sdk/go/keepclient"
	"io/ioutil"
	"log"
	"net"
	"net/http"
	"os"
	"os/signal"
	"strings"
	"syscall"
	"time"
)

// ======================
// Configuration settings
//
// TODO(twp): make all of these configurable via command line flags
// and/or configuration file settings.

// Default TCP address on which to listen for requests.
// Initialized by the --listen flag.
const DEFAULT_ADDR = ":25107"

// A Keep "block" is 64MB.
const BLOCKSIZE = 64 * 1024 * 1024

// A Keep volume must have at least MIN_FREE_KILOBYTES available
// in order to permit writes.
const MIN_FREE_KILOBYTES = BLOCKSIZE / 1024

var PROC_MOUNTS = "/proc/mounts"

// enforce_permissions controls whether permission signatures
// should be enforced (affecting GET and DELETE requests).
// Initialized by the -enforce-permissions flag.
var enforce_permissions bool

// blob_signature_ttl is the time duration for which new permission
// signatures (returned by PUT requests) will be valid.
// Initialized by the -permission-ttl flag.
var blob_signature_ttl time.Duration

// data_manager_token represents the API token used by the
// Data Manager, and is required on certain privileged operations.
// Initialized by the -data-manager-token-file flag.
var data_manager_token string

// never_delete can be used to prevent the DELETE handler from
// actually deleting anything.
var never_delete = false

var maxBuffers = 128
var bufs *bufferPool

// ==========
// Error types.
//
type KeepError struct {
	HTTPCode int
	ErrMsg   string
}

var (
	BadRequestError     = &KeepError{400, "Bad Request"}
	UnauthorizedError   = &KeepError{401, "Unauthorized"}
	CollisionError      = &KeepError{500, "Collision"}
	RequestHashError    = &KeepError{422, "Hash mismatch in request"}
	PermissionError     = &KeepError{403, "Forbidden"}
	DiskHashError       = &KeepError{500, "Hash mismatch in stored data"}
	ExpiredError        = &KeepError{401, "Expired permission signature"}
	NotFoundError       = &KeepError{404, "Not Found"}
	GenericError        = &KeepError{500, "Fail"}
	FullError           = &KeepError{503, "Full"}
	SizeRequiredError   = &KeepError{411, "Missing Content-Length"}
	TooLongError        = &KeepError{413, "Block is too large"}
	MethodDisabledError = &KeepError{405, "Method disabled"}
)

func (e *KeepError) Error() string {
	return e.ErrMsg
}

// ========================
// Internal data structures
//
// These global variables are used by multiple parts of the
// program. They are good candidates for moving into their own
// packages.

// The Keep VolumeManager maintains a list of available volumes.
// Initialized by the --volumes flag (or by FindKeepVolumes).
var KeepVM VolumeManager

// The pull list manager and trash queue are threadsafe queues which
// support atomic update operations. The PullHandler and TrashHandler
// store results from Data Manager /pull and /trash requests here.
//
// See the Keep and Data Manager design documents for more details:
// https://arvados.org/projects/arvados/wiki/Keep_Design_Doc
// https://arvados.org/projects/arvados/wiki/Data_Manager_Design_Doc
//
var pullq *WorkQueue
var trashq *WorkQueue

var (
	flagSerializeIO bool
	flagReadonly    bool
)
<<<<<<< HEAD
=======

>>>>>>> dd5deb94
type volumeSet []Volume

func (vs *volumeSet) Set(value string) error {
	if dirs := strings.Split(value, ","); len(dirs) > 1 {
		log.Print("DEPRECATED: using comma-separated volume list.")
		for _, dir := range dirs {
			if err := vs.Set(dir); err != nil {
				return err
			}
		}
		return nil
	}
	if len(value) == 0 || value[0] != '/' {
		return errors.New("Invalid volume: must begin with '/'.")
	}
	if _, err := os.Stat(value); err != nil {
		return err
	}
<<<<<<< HEAD
	*vs = append(*vs, MakeUnixVolume(value, flagSerializeIO, flagReadonly))
=======
	*vs = append(*vs, &UnixVolume{
		root:      value,
		serialize: flagSerializeIO,
		readonly:  flagReadonly,
	})
>>>>>>> dd5deb94
	return nil
}

func (vs *volumeSet) String() string {
	s := "["
	for i, v := range *vs {
		if i > 0 {
			s = s + " "
		}
		s = s + v.String()
	}
	return s + "]"
}

// Discover adds a volume for every directory named "keep" that is
// located at the top level of a device- or tmpfs-backed mount point
// other than "/". It returns the number of volumes added.
func (vs *volumeSet) Discover() int {
	added := 0
	f, err := os.Open(PROC_MOUNTS)
	if err != nil {
		log.Fatalf("opening %s: %s", PROC_MOUNTS, err)
	}
	scanner := bufio.NewScanner(f)
	for scanner.Scan() {
		args := strings.Fields(scanner.Text())
		if err := scanner.Err(); err != nil {
			log.Fatalf("reading %s: %s", PROC_MOUNTS, err)
		}
		dev, mount := args[0], args[1]
		if mount == "/" {
			continue
		}
		if dev != "tmpfs" && !strings.HasPrefix(dev, "/dev/") {
			continue
		}
		keepdir := mount + "/keep"
		if st, err := os.Stat(keepdir); err != nil || !st.IsDir() {
			continue
		}
		// Set the -readonly flag (but only for this volume)
		// if the filesystem is mounted readonly.
		flagReadonlyWas := flagReadonly
		for _, fsopt := range strings.Split(args[3], ",") {
			if fsopt == "ro" {
				flagReadonly = true
				break
			}
			if fsopt == "rw" {
				break
			}
		}
		vs.Set(keepdir)
		flagReadonly = flagReadonlyWas
		added++
	}
	return added
}

// TODO(twp): continue moving as much code as possible out of main
// so it can be effectively tested. Esp. handling and postprocessing
// of command line flags (identifying Keep volumes and initializing
// permission arguments).

func main() {
<<<<<<< HEAD
	log.Println("Keep started: pid", os.Getpid())
=======
	log.Println("keepstore starting, pid", os.Getpid())
	defer log.Println("keepstore exiting, pid", os.Getpid())
>>>>>>> dd5deb94

	var (
		data_manager_token_file string
		listen                  string
		blob_signing_key_file   string
		permission_ttl_sec      int
		volumes                 volumeSet
		pidfile                 string
	)
	flag.StringVar(
		&data_manager_token_file,
		"data-manager-token-file",
		"",
		"File with the API token used by the Data Manager. All DELETE "+
			"requests or GET /index requests must carry this token.")
	flag.BoolVar(
		&enforce_permissions,
		"enforce-permissions",
		false,
		"Enforce permission signatures on requests.")
	flag.StringVar(
		&listen,
		"listen",
		DEFAULT_ADDR,
		"Listening address, in the form \"host:port\". e.g., 10.0.1.24:8000. Omit the host part to listen on all interfaces.")
	flag.BoolVar(
		&never_delete,
		"never-delete",
		false,
		"If set, nothing will be deleted. HTTP 405 will be returned "+
			"for valid DELETE requests.")
	flag.StringVar(
		&blob_signing_key_file,
		"permission-key-file",
		"",
		"Synonym for -blob-signing-key-file.")
	flag.StringVar(
		&blob_signing_key_file,
		"blob-signing-key-file",
		"",
		"File containing the secret key for generating and verifying "+
			"blob permission signatures.")
	flag.IntVar(
		&permission_ttl_sec,
		"permission-ttl",
		0,
		"Synonym for -blob-signature-ttl.")
	flag.IntVar(
		&permission_ttl_sec,
		"blob-signature-ttl",
		int(time.Duration(2*7*24*time.Hour).Seconds()),
		"Lifetime of blob permission signatures. "+
			"See services/api/config/application.default.yml.")
	flag.BoolVar(
		&flagSerializeIO,
		"serialize",
		false,
		"Serialize read and write operations on the following volumes.")
	flag.BoolVar(
		&flagReadonly,
		"readonly",
		false,
		"Do not write, delete, or touch anything on the following volumes.")
	flag.Var(
		&volumes,
		"volumes",
		"Deprecated synonym for -volume.")
	flag.Var(
		&volumes,
		"volume",
		"Local storage directory. Can be given more than once to add multiple directories. If none are supplied, the default is to use all directories named \"keep\" that exist in the top level directory of a mount point at startup time. Can be a comma-separated list, but this is deprecated: use multiple -volume arguments instead.")
	flag.StringVar(
		&pidfile,
		"pid",
		"",
		"Path to write pid file during startup. This file is kept open and locked with LOCK_EX until keepstore exits, so `fuser -k pidfile` is one way to shut down. Exit immediately if there is an error opening, locking, or writing the pid file.")
	flag.IntVar(
		&maxBuffers,
		"max-buffers",
		maxBuffers,
		fmt.Sprintf("Maximum RAM to use for data buffers, given in multiples of block size (%d MiB). When this limit is reached, HTTP requests requiring buffers (like GET and PUT) will wait for buffer space to be released.", BLOCKSIZE>>20))

	flag.Parse()

<<<<<<< HEAD
=======
	if maxBuffers < 0 {
		log.Fatal("-max-buffers must be greater than zero.")
	}
	bufs = newBufferPool(maxBuffers, BLOCKSIZE)

	if pidfile != "" {
		f, err := os.OpenFile(pidfile, os.O_RDWR | os.O_CREATE, 0777)
		if err != nil {
			log.Fatalf("open pidfile (%s): %s", pidfile, err)
		}
		err = syscall.Flock(int(f.Fd()), syscall.LOCK_EX | syscall.LOCK_NB)
		if err != nil {
			log.Fatalf("flock pidfile (%s): %s", pidfile, err)
		}
		err = f.Truncate(0)
		if err != nil {
			log.Fatalf("truncate pidfile (%s): %s", pidfile, err)
		}
		_, err = fmt.Fprint(f, os.Getpid())
		if err != nil {
			log.Fatalf("write pidfile (%s): %s", pidfile, err)
		}
		err = f.Sync()
		if err != nil {
			log.Fatalf("sync pidfile (%s): %s", pidfile, err)
		}
		defer f.Close()
		defer os.Remove(pidfile)
	}

>>>>>>> dd5deb94
	if len(volumes) == 0 {
		if volumes.Discover() == 0 {
			log.Fatal("No volumes found.")
		}
	}

	for _, v := range volumes {
		log.Printf("Using volume %v (writable=%v)", v, v.Writable())
	}

	// Initialize data manager token and permission key.
	// If these tokens are specified but cannot be read,
	// raise a fatal error.
	if data_manager_token_file != "" {
		if buf, err := ioutil.ReadFile(data_manager_token_file); err == nil {
			data_manager_token = strings.TrimSpace(string(buf))
		} else {
			log.Fatalf("reading data manager token: %s\n", err)
		}
	}
	if blob_signing_key_file != "" {
		if buf, err := ioutil.ReadFile(blob_signing_key_file); err == nil {
			PermissionSecret = bytes.TrimSpace(buf)
		} else {
			log.Fatalf("reading permission key: %s\n", err)
		}
	}

	blob_signature_ttl = time.Duration(permission_ttl_sec) * time.Second

	if PermissionSecret == nil {
		if enforce_permissions {
			log.Fatal("-enforce-permissions requires a permission key")
		} else {
			log.Println("Running without a PermissionSecret. Block locators " +
				"returned by this server will not be signed, and will be rejected " +
				"by a server that enforces permissions.")
			log.Println("To fix this, use the -blob-signing-key-file flag " +
				"to specify the file containing the permission key.")
		}
	}

	// Start a round-robin VolumeManager with the volumes we have found.
	KeepVM = MakeRRVolumeManager(volumes)

	// Tell the built-in HTTP server to direct all requests to the REST router.
	loggingRouter := MakeLoggingRESTRouter()
	http.HandleFunc("/", func(resp http.ResponseWriter, req *http.Request) {
		loggingRouter.ServeHTTP(resp, req)
	})

	// Set up a TCP listener.
	listener, err := net.Listen("tcp", listen)
	if err != nil {
		log.Fatal(err)
	}

	// Initialize Pull queue and worker
	keepClient := &keepclient.KeepClient{
		Arvados:       nil,
		Want_replicas: 1,
		Using_proxy:   true,
		Client:        &http.Client{},
	}

	// Initialize the pullq and worker
	pullq = NewWorkQueue()
	go RunPullWorker(pullq, keepClient)

	// Initialize the trashq and worker
	trashq = NewWorkQueue()
	go RunTrashWorker(trashq)

	// Shut down the server gracefully (by closing the listener)
	// if SIGTERM is received.
	term := make(chan os.Signal, 1)
	go func(sig <-chan os.Signal) {
		s := <-sig
		log.Println("caught signal:", s)
		listener.Close()
	}(term)
	signal.Notify(term, syscall.SIGTERM)
	signal.Notify(term, syscall.SIGINT)

	log.Println("listening at", listen)
	srv := &http.Server{Addr: listen}
	srv.Serve(listener)
}<|MERGE_RESOLUTION|>--- conflicted
+++ resolved
@@ -113,10 +113,7 @@
 	flagSerializeIO bool
 	flagReadonly    bool
 )
-<<<<<<< HEAD
-=======
-
->>>>>>> dd5deb94
+
 type volumeSet []Volume
 
 func (vs *volumeSet) Set(value string) error {
@@ -135,15 +132,11 @@
 	if _, err := os.Stat(value); err != nil {
 		return err
 	}
-<<<<<<< HEAD
-	*vs = append(*vs, MakeUnixVolume(value, flagSerializeIO, flagReadonly))
-=======
 	*vs = append(*vs, &UnixVolume{
 		root:      value,
 		serialize: flagSerializeIO,
 		readonly:  flagReadonly,
 	})
->>>>>>> dd5deb94
 	return nil
 }
 
@@ -209,12 +202,8 @@
 // permission arguments).
 
 func main() {
-<<<<<<< HEAD
-	log.Println("Keep started: pid", os.Getpid())
-=======
 	log.Println("keepstore starting, pid", os.Getpid())
 	defer log.Println("keepstore exiting, pid", os.Getpid())
->>>>>>> dd5deb94
 
 	var (
 		data_manager_token_file string
@@ -299,8 +288,6 @@
 
 	flag.Parse()
 
-<<<<<<< HEAD
-=======
 	if maxBuffers < 0 {
 		log.Fatal("-max-buffers must be greater than zero.")
 	}
@@ -331,7 +318,6 @@
 		defer os.Remove(pidfile)
 	}
 
->>>>>>> dd5deb94
 	if len(volumes) == 0 {
 		if volumes.Discover() == 0 {
 			log.Fatal("No volumes found.")
